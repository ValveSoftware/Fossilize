/* Copyright (c) 2019 Hans-Kristian Arntzen
 *
 * Permission is hereby granted, free of charge, to any person obtaining
 * a copy of this software and associated documentation files (the
 * "Software"), to deal in the Software without restriction, including
 * without limitation the rights to use, copy, modify, merge, publish,
 * distribute, sublicense, and/or sell copies of the Software, and to
 * permit persons to whom the Software is furnished to do so, subject to
 * the following conditions:
 *
 * The above copyright notice and this permission notice shall be
 * included in all copies or substantial portions of the Software.
 *
 * THE SOFTWARE IS PROVIDED "AS IS", WITHOUT WARRANTY OF ANY KIND,
 * EXPRESS OR IMPLIED, INCLUDING BUT NOT LIMITED TO THE WARRANTIES OF
 * MERCHANTABILITY, FITNESS FOR A PARTICULAR PURPOSE AND NONINFRINGEMENT.
 * IN NO EVENT SHALL THE AUTHORS OR COPYRIGHT HOLDERS BE LIABLE FOR ANY
 * CLAIM, DAMAGES OR OTHER LIABILITY, WHETHER IN AN ACTION OF CONTRACT,
 * TORT OR OTHERWISE, ARISING FROM, OUT OF OR IN CONNECTION WITH THE
 * SOFTWARE OR THE USE OR OTHER DEALINGS IN THE SOFTWARE.
 */

#ifdef _WIN32
#define WIN32_LEAN_AND_MEAN
#include <windows.h>
#include <io.h>
#include <fcntl.h>
#else
#include <unistd.h>
#include <sys/mman.h>
#include <sys/stat.h>
#include <fcntl.h>
#endif

#include "fossilize_db.hpp"
#include "path.hpp"
#include "layer/utils.hpp"
#include "miniz.h"
#include <unordered_map>
#include <unordered_set>
#include <algorithm>
#include <memory>
#include <mutex>
#include <atomic>
#include <dirent.h>

#include "fossilize_inttypes.h"
#include "fossilize_errors.hpp"

using namespace std;

// So we can use SHA-1 for hashing blobs.
// Fossilize itself doesn't need this much.
// It only uses 18 hex characters.
// 2 for type and 16 for 64-bit Fossilize hash.
#define FOSSILIZE_BLOB_HASH_LENGTH 40
static_assert(FOSSILIZE_BLOB_HASH_LENGTH >= 32, "Blob hash length must be at least 32.");

namespace Fossilize
{
class ConditionalLockGuard
{
public:
	ConditionalLockGuard(std::mutex &lock_, bool enable_)
		: lock(lock_), enable(enable_)
	{
		if (enable)
			lock.lock();
	}

	~ConditionalLockGuard()
	{
		if (enable)
			lock.unlock();
	}

private:
	std::mutex &lock;
	bool enable;
};

struct PayloadHeader
{
	uint32_t payload_size;
	uint32_t format;
	uint32_t crc;
	uint32_t uncompressed_size;
};

struct ExportedMetadataBlock
{
	Hash hash;
	uint64_t file_offset;
	PayloadHeader payload;
};
static_assert(sizeof(ExportedMetadataBlock) % 8 == 0, "Alignment of ExportedMetadataBlock must be 8.");

// Encodes a unique list of hashes, so that we don't have to maintain per-process hashmaps
// when replaying concurrent databases.
using ExportedMetadataConcurrentPrimedBlock = Hash;
static_assert(sizeof(ExportedMetadataConcurrentPrimedBlock) % 8 == 0, "Alignment of ExportedMetadataPrimedBlock must be 8.");

struct ExportedMetadataList
{
	uint64_t offset;
	uint64_t count;
};
static_assert(sizeof(ExportedMetadataList) % 8 == 0, "Alignment of ExportedMetadataList must be 8.");

// Only for sanity checking when importing blobs, not a true file format.
static const uint64_t ExportedMetadataMagic = 0xb10bf05511153ull;
static const uint64_t ExportedMetadataMagicConcurrent = 0xb10b5f05511153ull;

struct ExportedMetadataHeader
{
	uint64_t magic;
	uint64_t size;
	ExportedMetadataList lists[RESOURCE_COUNT];
};
static_assert(sizeof(ExportedMetadataHeader) % 8 == 0, "Alignment of ExportedMetadataHeader must be 8.");

// Allow termination request if using the interface on a thread
std::atomic<bool> shutdown_requested;

struct DatabaseInterface::Impl
{
	std::unique_ptr<DatabaseInterface> whitelist;
	std::unique_ptr<DatabaseInterface> blacklist;
	std::vector<unsigned> sub_databases_in_whitelist;
	std::unordered_set<Hash> implicit_whitelisted[RESOURCE_COUNT];
	DatabaseMode mode;
	uint32_t whitelist_tag_mask = (1u << RESOURCE_SHADER_MODULE) |
	                              (1u << RESOURCE_GRAPHICS_PIPELINE) |
	                              (1u << RESOURCE_COMPUTE_PIPELINE);

	const ExportedMetadataHeader *imported_concurrent_metadata = nullptr;

	std::vector<const ExportedMetadataHeader *> imported_metadata;
	const uint8_t *mapped_metadata = nullptr;
	size_t mapped_metadata_size = 0;
	bool overwrite_db_clear = false;

	bool parse_imported_metadata(const void *data, size_t size);
};

DatabaseInterface::DatabaseInterface(DatabaseMode mode)
{
	impl = new Impl;
	impl->mode = mode;
}

void DatabaseInterface::set_overwrite_db_clear(bool value)
{
	impl->overwrite_db_clear = value;
}

bool DatabaseInterface::get_overwrite_db_clear() const
{
	return impl->overwrite_db_clear;
}

bool DatabaseInterface::has_sub_databases()
{
	return false;
}

DatabaseInterface *DatabaseInterface::get_sub_database(unsigned)
{
	return nullptr;
}

void DatabaseInterface::set_whitelist_tag_mask(uint32_t mask)
{
	impl->whitelist_tag_mask = mask;
}

bool DatabaseInterface::load_whitelist_database(const char *path)
{
	if (impl->mode != DatabaseMode::ReadOnly)
		return false;

	if (!impl->imported_metadata.empty())
	{
		LOGE_LEVEL("Cannot use imported metadata together with whitelists.\n");
		return false;
	}

	impl->whitelist.reset(create_stream_archive_database(path, DatabaseMode::ReadOnly));

	if (!impl->whitelist)
		return false;

	if (!impl->whitelist->prepare())
	{
		impl->whitelist.reset();
		return false;
	}

	return true;
}

bool DatabaseInterface::load_blacklist_database(const char *path)
{
	if (impl->mode != DatabaseMode::ReadOnly)
		return false;

	if (!impl->imported_metadata.empty())
	{
		LOGE_LEVEL("Cannot use imported metadata together with blacklists.\n");
		return false;
	}

	impl->blacklist.reset(create_stream_archive_database(path, DatabaseMode::ReadOnly));

	if (!impl->blacklist)
		return false;

	if (!impl->blacklist->prepare())
	{
		impl->blacklist.reset();
		return false;
	}

	return true;
}

void DatabaseInterface::promote_sub_database_to_whitelist(unsigned index)
{
	if (impl->mode != DatabaseMode::ReadOnly)
		return;

	impl->sub_databases_in_whitelist.push_back(index);
}

bool DatabaseInterface::add_to_implicit_whitelist(DatabaseInterface &iface)
{
	std::vector<Hash> hashes;
	size_t size = 0;

	const auto promote = [&](ResourceTag tag) -> bool {
		if (!iface.get_hash_list_for_resource_tag(tag, &size, nullptr))
			return false;
		hashes.resize(size);
		if (!iface.get_hash_list_for_resource_tag(tag, &size, hashes.data()))
			return false;
		for (auto &h : hashes)
			impl->implicit_whitelisted[tag].insert(h);
		return true;
	};

	if (!promote(RESOURCE_SHADER_MODULE))
		return false;
	if (!promote(RESOURCE_GRAPHICS_PIPELINE))
		return false;
	if (!promote(RESOURCE_COMPUTE_PIPELINE))
		return false;

	return true;
}

DatabaseInterface::~DatabaseInterface()
{
#ifdef _WIN32
	if (impl->mapped_metadata)
		UnmapViewOfFile(impl->mapped_metadata);
#else
	if (impl->mapped_metadata)
		munmap(const_cast<uint8_t *>(impl->mapped_metadata), impl->mapped_metadata_size);
#endif
	delete impl;
}

bool DatabaseInterface::test_resource_filter(ResourceTag tag, Hash hash) const
{
	if ((impl->whitelist_tag_mask & (1u << tag)) != 0)
	{
		bool whitelist_sensitive = impl->whitelist || !impl->sub_databases_in_whitelist.empty();
		if (whitelist_sensitive)
		{
			bool whitelisted = (impl->whitelist && impl->whitelist->has_entry(tag, hash)) ||
			                   (impl->implicit_whitelisted[tag].count(hash) != 0);
			if (!whitelisted)
				return false;
		}
	}

	if (impl->blacklist && impl->blacklist->has_entry(tag, hash))
		return false;

	return true;
}

intptr_t DatabaseInterface::invalid_metadata_handle()
{
#ifdef _WIN32
	return 0;
#else
	return -1;
#endif
}

bool DatabaseInterface::metadata_handle_is_valid(intptr_t handle)
{
#ifdef _WIN32
	return handle != 0;
#else
	return handle >= 0;
#endif
}

static std::atomic<uint32_t> name_counter;
void DatabaseInterface::get_unique_os_export_name(char *buffer, size_t size)
{
	unsigned counter_value = name_counter.fetch_add(1);
#ifdef _WIN32
	snprintf(buffer, size, "fossilize-replayer-%lu-%u", GetCurrentProcessId(), counter_value);
#else
	snprintf(buffer, size, "/fossilize-replayer-%d-%u", getpid(), counter_value);
#endif
}

intptr_t DatabaseInterface::export_metadata_to_os_handle(const char *name)
{
	if (impl->mode != DatabaseMode::ReadOnly)
		return invalid_metadata_handle();

	size_t size = compute_exported_metadata_size();
	if (!size)
		return invalid_metadata_handle();

#ifdef _WIN32
	HANDLE mapping_handle = CreateFileMappingA(INVALID_HANDLE_VALUE, nullptr, PAGE_READWRITE, 0, (DWORD)size, name);
	if (!mapping_handle)
		return invalid_metadata_handle();

	void *mapped = MapViewOfFile(mapping_handle, FILE_MAP_READ | FILE_MAP_WRITE, 0, 0, size);
	if (!mapped)
	{
		CloseHandle(mapping_handle);
		return invalid_metadata_handle();
	}

	if (!write_exported_metadata(mapped, size))
	{
		LOGE_LEVEL("Failed to write metadata block.\n");
		UnmapViewOfFile(mapped);
		CloseHandle(mapping_handle);
		return invalid_metadata_handle();
	}

	UnmapViewOfFile(mapped);
	return reinterpret_cast<intptr_t>(mapping_handle);
#elif !defined(ANDROID)
	int fd = shm_open(name, O_RDWR | O_CREAT | O_EXCL, 0600);
	if (fd < 0)
	{
		LOGE_LEVEL("Failed to create shared memory.\n");
		return invalid_metadata_handle();
	}

	if (shm_unlink(name) < 0)
	{
		LOGE_LEVEL("Failed to unlink SHM block.\n");
		close(fd);
		return invalid_metadata_handle();
	}

	if (ftruncate(fd, size) < 0)
	{
		LOGE_LEVEL("Failed to allocate space for metadata block.\n");
		close(fd);
		return invalid_metadata_handle();
	}

	void *mapped = mmap(nullptr, size, PROT_READ | PROT_WRITE, MAP_SHARED, fd, 0);
	if (mapped == MAP_FAILED)
	{
		LOGE_LEVEL("Failed to map metadata block.\n");
		close(fd);
		return invalid_metadata_handle();
	}

	if (!write_exported_metadata(mapped, size))
	{
		LOGE_LEVEL("Failed to write metadata block.\n");
		munmap(mapped, size);
		close(fd);
		return invalid_metadata_handle();
	}

	munmap(mapped, size);
	return intptr_t(fd);
#else
	return invalid_metadata_handle();
#endif
}

size_t DatabaseInterface::compute_exported_metadata_size() const
{
	return 0;
}

bool DatabaseInterface::write_exported_metadata(void *, size_t) const
{
	return false;
}

void DatabaseInterface::add_imported_metadata(const ExportedMetadataHeader *header)
{
	impl->imported_metadata.push_back(header);
}

bool DatabaseInterface::set_bucket_path(const char *, const char *)
{
	return false;
}

static size_t deduce_imported_size(const void *mapped, size_t maximum_size)
{
	size_t total_size = 0;
	while (total_size + sizeof(ExportedMetadataHeader) <= maximum_size)
	{
		auto *header = reinterpret_cast<const ExportedMetadataHeader *>(static_cast<const uint8_t *>(mapped) + total_size);
		if (header->size + total_size > maximum_size)
			break;
		if (header->magic != ExportedMetadataMagic && header->magic != ExportedMetadataMagicConcurrent)
			break;
		total_size += header->size;
	}

	return total_size;
}

bool DatabaseInterface::Impl::parse_imported_metadata(const void *data_, size_t size_)
{
	std::vector<const ExportedMetadataHeader *> headers;
	auto *data = static_cast<const uint8_t *>(data_);

	// Imported size might be rounded up to page size, so find exact bound first.
	size_t size = deduce_imported_size(data_, size_);

	if (size < sizeof(ExportedMetadataHeader))
		return false;

	auto *concurrent_header = reinterpret_cast<const ExportedMetadataHeader *>(data);
	if (concurrent_header->magic == ExportedMetadataMagicConcurrent)
	{
		data += concurrent_header->size;
		size -= concurrent_header->size;
	}
	else
		concurrent_header = nullptr;

	while (size != 0)
	{
		if (size < sizeof(ExportedMetadataHeader))
			return false;

		auto *header = reinterpret_cast<const ExportedMetadataHeader *>(data);
		if (header->magic != ExportedMetadataMagic)
			return false;
		if (header->size > size)
			return false;

		for (auto &list : header->lists)
			if (list.offset + list.count * sizeof(ExportedMetadataBlock) > size)
				return false;

		data += header->size;
		size -= header->size;
		headers.push_back(header);
	}

#ifdef _WIN32
	if (mapped_metadata)
		UnmapViewOfFile(mapped_metadata);
#else
	if (mapped_metadata)
		munmap(const_cast<uint8_t *>(mapped_metadata), mapped_metadata_size);
#endif
	mapped_metadata = static_cast<const uint8_t *>(data_);
	mapped_metadata_size = size_;
	imported_metadata = std::move(headers);
	imported_concurrent_metadata = concurrent_header;
	return true;
}

bool DatabaseInterface::import_metadata_from_os_handle(intptr_t handle)
{
	if (impl->whitelist || impl->blacklist)
	{
		LOGE_LEVEL("Cannot use imported metadata along with white- or blacklists.\n");
		return false;
	}

#ifdef _WIN32
	HANDLE mapping_handle = reinterpret_cast<HANDLE>(handle);
	void *mapped = MapViewOfFile(mapping_handle, FILE_MAP_READ, 0, 0, 0);
	if (!mapped)
		return false;

	// There is no documented way to query size of a file mapping handle in Windows (?!?!), so rely on parsing the metadata.
	// As long as we find valid records within the bounds of the VirtualQuery, we will be fine.
	MEMORY_BASIC_INFORMATION info;
	if (!VirtualQuery(mapped, &info, sizeof(info)))
	{
		UnmapViewOfFile(mapped);
		return false;
	}

	bool ret = impl->parse_imported_metadata(mapped, info.RegionSize);
	if (ret)
		CloseHandle(mapping_handle);
	else
		UnmapViewOfFile(mapped);
	return ret;
#else
	int fd = int(handle);
	struct stat s = {};
	if (fstat(fd, &s) < 0)
		return false;

	if (s.st_size == 0)
		return false;

	void *mapped = mmap(nullptr, s.st_size, PROT_READ, MAP_SHARED, fd, 0);
	if (mapped == MAP_FAILED)
		return false;

	bool ret = impl->parse_imported_metadata(mapped, s.st_size);
	if (ret)
		close(fd);
	else
		munmap(mapped, s.st_size);

	return ret;
#endif
}

struct DumbDirectoryDatabase : DatabaseInterface
{
	DumbDirectoryDatabase(const string &base, DatabaseMode mode_)
		: DatabaseInterface(mode_), base_directory(base), mode(mode_)
	{
		if (mode == DatabaseMode::ExclusiveOverWrite)
			mode = DatabaseMode::OverWrite;
	}

	void flush() override
	{
	}

	bool prepare() override
	{
		if (mode == DatabaseMode::OverWrite)
<<<<<<< HEAD
		{
			if (impl->overwrite_db_clear && !overwrite_db_clear())
				return false;

			return true;
		}
=======
			return Path::mkdir(base_directory);
>>>>>>> 52b0b6a7

		DIR *dp = opendir(base_directory.c_str());
		if (!dp)
			return false;

		while (auto *pEntry = readdir(dp))
		{
			if (shutdown_requested.load(std::memory_order_relaxed))
				return false;

			if (pEntry->d_type != DT_REG)
				continue;

			unsigned tag;
			uint64_t value;
			if (sscanf(pEntry->d_name, "%x.%" SCNx64 ".json", &tag, &value) != 2)
				continue;

			if (tag >= RESOURCE_COUNT)
				continue;

			if (test_resource_filter(static_cast<ResourceTag>(tag), value))
				seen_blobs[tag].insert(value);
		}

		closedir(dp);
		return true;
	}

	bool has_entry(ResourceTag tag, Hash hash) override
	{
		if (!test_resource_filter(tag, hash))
			return false;
		return seen_blobs[tag].count(hash) != 0;
	}

	bool read_entry(ResourceTag tag, Hash hash, size_t *blob_size, void *blob, PayloadReadFlags flags) override
	{
		if ((flags & PAYLOAD_READ_RAW_FOSSILIZE_DB_BIT) != 0)
			return false;

		if (mode != DatabaseMode::ReadOnly)
			return false;

		if (!has_entry(tag, hash))
			return false;

		if (!blob_size)
			return false;

		char filename[25]; // 2 digits + "." + 16 digits + ".json" + null
		sprintf(filename, "%02x.%016" PRIx64 ".json", static_cast<unsigned>(tag), hash);
		auto path = Path::join(base_directory, filename);

		FILE *file = fopen(path.c_str(), "rb");
		if (!file)
		{
			LOGE_LEVEL("Failed to open file: %s\n", path.c_str());
			return false;
		}

		if (fseek(file, 0, SEEK_END) < 0)
		{
			fclose(file);
			LOGE_LEVEL("Failed to seek in file: %s\n", path.c_str());
			return false;
		}

		size_t file_size = size_t(ftell(file));
		rewind(file);

		if (blob && *blob_size < file_size)
		{
			fclose(file);
			return false;
		}
		*blob_size = file_size;

		if (blob)
		{
			if (fread(blob, 1, file_size, file) != file_size)
			{
				fclose(file);
				return false;
			}
		}

		fclose(file);
		return true;
	}

	bool write_entry(ResourceTag tag, Hash hash, const void *blob, size_t size, PayloadWriteFlags flags) override
	{
		if ((flags & PAYLOAD_WRITE_RAW_FOSSILIZE_DB_BIT) != 0)
			return false;

		if (mode == DatabaseMode::ReadOnly)
			return false;

		if (has_entry(tag, hash))
			return true;

		char filename[25]; // 2 digits + "." + 16 digits + ".json" + null
		sprintf(filename, "%02x.%016" PRIx64 ".json", static_cast<unsigned>(tag), hash);
		auto path = Path::join(base_directory, filename);

		FILE *file = fopen(path.c_str(), "wb");
		if (!file)
		{
			LOGE_LEVEL("Failed to write serialized state to disk (%s).\n", path.c_str());
			return false;
		}

		if (fwrite(blob, 1, size, file) != size)
		{
			LOGE_LEVEL("Failed to write serialized state to disk.\n");
			fclose(file);
			return false;
		}

		fclose(file);
		return true;
	}

	bool get_hash_list_for_resource_tag(ResourceTag tag, size_t *hash_count, Hash *hashes) override
	{
		size_t size = seen_blobs[tag].size();
		if (hashes)
		{
			if (size != *hash_count)
				return false;
		}
		else
			*hash_count = size;

		if (hashes)
		{
			Hash *iter = hashes;
			for (auto &blob : seen_blobs[tag])
				*iter++ = blob;

			// Make replay more deterministic.
			sort(hashes, hashes + size);
		}
		return true;
	}

	const char *get_db_path_for_hash(ResourceTag tag, Hash hash) override
	{
		if (!has_entry(tag, hash))
			return nullptr;

		return base_directory.c_str();
	}

	string base_directory;
	DatabaseMode mode;
	unordered_set<Hash> seen_blobs[RESOURCE_COUNT];

protected:
	bool overwrite_db_clear()
	{
		DIR *dp = opendir(base_directory.c_str());
		if (!dp)
			return false;

		dirent *next_file;
		char filepath[PATH_MAX];

		while ((next_file = readdir(dp)) != NULL)
		{
			if (strcmp(next_file->d_name, ".") == 0 || strcmp(next_file->d_name, "..") == 0 || strcmp(Path::ext(next_file->d_name).c_str(), "json"))
				continue;

			snprintf(filepath, base_directory.size() + string(next_file->d_name).size() + 2, "%s/%s", base_directory.c_str(), next_file->d_name);
			
			if (remove(filepath) != 0)
				return false;
		}

		closedir(dp);
		return true;
	}
};

DatabaseInterface *create_dumb_folder_database(const char *directory_path, DatabaseMode mode)
{
	auto *db = new DumbDirectoryDatabase(directory_path, mode);
	return db;
}

struct ZipDatabase : DatabaseInterface
{
	ZipDatabase(const string &path_, DatabaseMode mode_)
		: DatabaseInterface(mode_), path(path_), mode(mode_)
	{
		if (mode == DatabaseMode::ExclusiveOverWrite)
			mode = DatabaseMode::OverWrite;
		mz_zip_zero_struct(&mz);
	}

	~ZipDatabase()
	{
		if (alive)
		{
			if (mode != DatabaseMode::ReadOnly)
			{
				if (!mz_zip_writer_finalize_archive(&mz))
					LOGE_LEVEL("Failed to finalize archive.\n");
			}

			if (!mz_zip_end(&mz))
				LOGE_LEVEL("mz_zip_end failed!\n");
		}
	}

	void flush() override
	{
	}

	static bool string_is_hex(const char *str)
	{
		while (*str)
		{
			if (!isxdigit(uint8_t(*str)))
				return false;
			str++;
		}
		return true;
	}

	bool prepare() override
	{
		if (mode != DatabaseMode::OverWrite && mz_zip_reader_init_file(&mz, path.c_str(), 0))
		{
			// We have an existing archive.
			unsigned files = mz_zip_reader_get_num_files(&mz);
			char filename[MZ_ZIP_MAX_ARCHIVE_FILENAME_SIZE] = {};

			for (unsigned i = 0; i < files; i++)
			{
				if (shutdown_requested.load(std::memory_order_relaxed))
					return false;

				if (mz_zip_reader_is_file_a_directory(&mz, i))
					continue;

				mz_zip_reader_get_filename(&mz, i, filename, sizeof(filename));
				size_t len = strlen(filename);
				if (len != FOSSILIZE_BLOB_HASH_LENGTH)
					continue;

				if (!string_is_hex(filename))
					continue;

				mz_zip_archive_file_stat s;
				if (!mz_zip_reader_file_stat(&mz, i, &s))
					continue;

				char tag_str[16 + 1] = {};
				char value_str[16 + 1] = {};
				memcpy(tag_str, filename + FOSSILIZE_BLOB_HASH_LENGTH - 32, 16);
				memcpy(value_str, filename + FOSSILIZE_BLOB_HASH_LENGTH - 16, 16);

				auto tag = unsigned(strtoul(tag_str, nullptr, 16));
				if (tag >= RESOURCE_COUNT)
					continue;
				uint64_t value = strtoull(value_str, nullptr, 16);

				if (test_resource_filter(static_cast<ResourceTag>(tag), value))
					seen_blobs[tag].emplace(value, Entry{i, size_t(s.m_uncomp_size)});
			}

			// In-place update the archive. Should we consider emitting a new archive instead?
			if (!mz_zip_writer_init_from_reader(&mz, path.c_str()))
			{
				LOGE_LEVEL("Failed to initialize ZIP writer from reader.\n");
				mz_zip_end(&mz);
				return false;
			}

			alive = true;
		}
		else if (mode != DatabaseMode::ReadOnly)
		{
			if (!mz_zip_writer_init_file(&mz, path.c_str(), 0))
			{
				LOGE_LEVEL("Failed to open ZIP archive for writing. Cannot serialize anything to disk.\n");
				return false;
			}

			alive = true;

			for (auto &blob : seen_blobs)
				blob.clear();
		}

		return true;
	}

	bool read_entry(ResourceTag tag, Hash hash, size_t *blob_size, void *blob, PayloadReadFlags flags) override
	{
		if ((flags & PAYLOAD_READ_RAW_FOSSILIZE_DB_BIT) != 0)
			return false;

		if (!alive || mode != DatabaseMode::ReadOnly)
			return false;

		auto itr = seen_blobs[tag].find(hash);
		if (itr == end(seen_blobs[tag]))
			return false;

		if (!blob_size)
			return false;

		if (blob && *blob_size < itr->second.size)
			return false;
		*blob_size = itr->second.size;

		if (blob)
		{
			if (!mz_zip_reader_extract_to_mem(&mz, itr->second.index, blob, itr->second.size, 0))
			{
				LOGE_LEVEL("Failed to extract blob.\n");
				return false;
			}
		}

		return true;
	}

	bool write_entry(ResourceTag tag, Hash hash, const void *blob, size_t size, PayloadWriteFlags flags) override
	{
		if ((flags & PAYLOAD_WRITE_RAW_FOSSILIZE_DB_BIT) != 0)
			return false;

		if (!alive || mode == DatabaseMode::ReadOnly)
			return false;

		auto itr = seen_blobs[tag].find(hash);
		if (itr != end(seen_blobs[tag]))
			return true;

		char str[FOSSILIZE_BLOB_HASH_LENGTH + 1]; // 40 digits + null
		sprintf(str, "%0*x", FOSSILIZE_BLOB_HASH_LENGTH - 16, tag);
		sprintf(str + FOSSILIZE_BLOB_HASH_LENGTH - 16, "%016" PRIx64, hash);

		unsigned mz_flags;
		if ((flags & PAYLOAD_WRITE_COMPRESS_BIT) != 0)
		{
			if ((flags & PAYLOAD_WRITE_BEST_COMPRESSION_BIT) != 0)
				mz_flags = MZ_BEST_COMPRESSION;
			else
				mz_flags = MZ_BEST_SPEED;
		}
		else
			mz_flags = MZ_NO_COMPRESSION;

		if (!mz_zip_writer_add_mem(&mz, str, blob, size, mz_flags))
		{
			LOGE_LEVEL("Failed to add blob to cache.\n");
			return false;
		}

		// The index is irrelevant, we're not going to read from this archive any time soon.
		if (test_resource_filter(static_cast<ResourceTag>(tag), hash))
			seen_blobs[tag].emplace(hash, Entry{~0u, size});
		return true;
	}

	bool has_entry(ResourceTag tag, Hash hash) override
	{
		if (!test_resource_filter(tag, hash))
			return false;
		return seen_blobs[tag].count(hash) != 0;
	}

	bool get_hash_list_for_resource_tag(ResourceTag tag, size_t *hash_count, Hash *hashes) override
	{
		size_t size = seen_blobs[tag].size();
		if (hashes)
		{
			if (size != *hash_count)
				return false;
		}
		else
			*hash_count = size;

		if (hashes)
		{
			Hash *iter = hashes;
			for (auto &blob : seen_blobs[tag])
				*iter++ = blob.first;

			// Make replay more deterministic.
			sort(hashes, hashes + size);
		}
		return true;
	}

	const char *get_db_path_for_hash(ResourceTag tag, Hash hash) override
	{
		if (!has_entry(tag, hash))
			return nullptr;

		return path.c_str();
	}

	string path;
	mz_zip_archive mz;

	struct Entry
	{
		unsigned index;
		size_t size;
	};

	unordered_map<Hash, Entry> seen_blobs[RESOURCE_COUNT];
	DatabaseMode mode;
	bool alive = false;
};

DatabaseInterface *create_zip_archive_database(const char *path, DatabaseMode mode)
{
	auto *db = new ZipDatabase(path, mode);
	return db;
}

/* Fossilize StreamArchive database format version 6:
 *
 * The file consists of a header, followed by an unlimited series of "entries".
 *
 * All multi-byte entities are little-endian.
 *
 * The file header is as follows:
 *
 * Field           Type           Description
 * -----           ----           -----------
 * magic_number    uint8_t[12]    Constant value: "\x81""FOSSILIZEDB"
 * unused1         uint8_t        Currently unused. Must be zero.
 * unused2         uint8_t        Currently unused. Must be zero.
 * unused3         uint8_t        Currently unused. Must be zero.
 * version         uint8_t        StreamArchive version: 6
 *
 *
 * Each entry follows this format:
 *
 * Field           Type                              Description
 * -----           ----                              -----------
 * tag             unsigned char[40 - hash_bytes]    Application-defined 'tag' which groups entry types. Stored as hexadecimal ASCII.
 * hash            unsigned char[hash_bytes]         Application-defined 'hash' to identify this entry. Stored as hexadecimal ASCII.
 * stored_size     uint32_t                          Size of the payload as stored in this file.
 * flags           uint32_t                          Flags for this entry (e.g. compression). See below.
 * crc32           uint32_t                          CRC32 of the payload as stored in this file. If zero, checksum is not checked when reading.
 * payload_size    uint32_t                          Size of this payload after decompression.
 * payload         uint8_t[stored_size]              Entry data.
 *
 * The flags field must contain one of:
 *     0x1: No compression.
 *     0x2: Deflate compression.
 *
 * Entries should have a unique tag and hash combination. Implementations may
 * ignore duplicated tag and hash combinations.
 *
 * It is acceptable for the last entry to be truncated. In this case, that
 * entry should be ignored.
 */

static const uint8_t stream_reference_magic_and_version[16] = {
	0x81, 'F', 'O', 'S',
	'S', 'I', 'L', 'I',
	'Z', 'E', 'D', 'B',
	0, 0, 0,
	FOSSILIZE_FORMAT_VERSION,
};

struct StreamArchive : DatabaseInterface
{
	enum { MagicSize = sizeof(stream_reference_magic_and_version) };
	enum { FOSSILIZE_COMPRESSION_NONE = 1, FOSSILIZE_COMPRESSION_DEFLATE = 2 };

	struct PayloadHeaderRaw
	{
		uint8_t data[4 * 4];
	};

	struct Entry
	{
		uint64_t offset;
		PayloadHeader header;
	};

	StreamArchive(const string &path_, DatabaseMode mode_)
		: DatabaseInterface(mode_), path(path_), mode(mode_)
	{
	}

	~StreamArchive()
	{
		free(zlib_buffer);
		if (file)
			fclose(file);
	}

	void flush() override
	{
		if (file && mode != DatabaseMode::ReadOnly)
			fflush(file);
	}

	bool prepare() override
	{
		if (!impl->imported_metadata.empty() && mode != DatabaseMode::ReadOnly)
			return false;
		if (impl->imported_metadata.size() > 1)
			return false;

		switch (mode)
		{
		case DatabaseMode::ReadOnly:
#if _WIN32
			{
				file = nullptr;
				int fd = _open(path.c_str(), _O_BINARY | _O_RDONLY |
				               (impl->imported_metadata.empty() ? _O_SEQUENTIAL : _O_RANDOM),
				               _S_IREAD);
				if (fd >= 0)
					file = _fdopen(fd, "rb");
			}
#else
			file = fopen(path.c_str(), "rb");
#endif
			break;

		case DatabaseMode::Append:
			file = fopen(path.c_str(), "r+b");
			// r+b on empty file does not seem to work on Windows, so just fall back to wb.
			if (!file)
				file = fopen(path.c_str(), "wb");
			break;

		case DatabaseMode::AppendWithReadOnlyAccess:
			return false;

		case DatabaseMode::OverWrite:
			file = fopen(path.c_str(), "wb");
			break;

		case DatabaseMode::ExclusiveOverWrite:
		{
#ifdef _WIN32
			file = nullptr;
			int fd = _open(path.c_str(), _O_BINARY | _O_WRONLY | _O_CREAT | _O_EXCL | _O_TRUNC | _O_SEQUENTIAL, _S_IWRITE | _S_IREAD);
			if (fd >= 0)
				file = _fdopen(fd, "wb");
#else
			file = fopen(path.c_str(), "wbx");
#endif
			break;
		}
		}

		if (!file)
			return false;

		if (!impl->imported_metadata.empty())
		{
			// Do nothing here. TODO: Set fadvise to RANDOM here.
			imported_metadata = impl->imported_metadata[0];
#ifdef __linux__
			// We're going to be doing scattered reads, which hopefully have been cached earlier.
			// However, if the archive has been paged out, RANDOM is the correct approach,
			// since prefetching data is only detrimental.
			if (posix_fadvise(fileno(file), 0, 0, POSIX_FADV_RANDOM) != 0)
				LOGW_LEVEL("Failed to advise of file usage. This is not fatal, but might compromise disk performance.\n");
#endif
		}
		else if (mode != DatabaseMode::OverWrite && mode != DatabaseMode::ExclusiveOverWrite)
		{
#if _WIN32
			if (mode == DatabaseMode::ReadOnly)
			{
				// Set the buffer size to reduce I/O cost of sparse freads
				setvbuf(file, nullptr, _IOFBF, FOSSILIZE_BLOB_HASH_LENGTH + sizeof(PayloadHeaderRaw));
			}
#endif

#ifdef __linux__
			// We're going to scan through the archive sequentially to discover metadata, so some prefetching is welcome.
			if (posix_fadvise(fileno(file), 0, 0, POSIX_FADV_SEQUENTIAL) != 0)
				LOGW_LEVEL("Failed to advise of file usage. This is not fatal, but might compromise disk performance.\n");
#endif

			// Scan through the archive and get the list of files.
			fseek(file, 0, SEEK_END);
			size_t len = ftell(file);
			rewind(file);

			if (len != 0 && !shutdown_requested.load(std::memory_order_relaxed))
			{
				uint8_t magic[MagicSize];
				if (fread(magic, 1, MagicSize, file) != MagicSize)
					return false;

				if (memcmp(magic, stream_reference_magic_and_version, MagicSize - 1))
					return false;
				int version = magic[MagicSize - 1];
				if (version > FOSSILIZE_FORMAT_VERSION || version < FOSSILIZE_FORMAT_MIN_COMPAT_VERSION)
					return false;

				size_t offset = MagicSize;
				size_t begin_append_offset = len;

				while (offset < len)
				{
					if (shutdown_requested.load(std::memory_order_relaxed))
						return false;

					begin_append_offset = offset;

					PayloadHeaderRaw *header_raw = nullptr;
					char bytes_to_read[FOSSILIZE_BLOB_HASH_LENGTH + sizeof(PayloadHeaderRaw)];
					PayloadHeader header = {};

					// Corrupt entry. Our process might have been killed before we could write all data.
					if (offset + sizeof(bytes_to_read) > len)
					{
						LOGW_LEVEL("Detected sliced file. Dropping entries from here.\n");
						break;
					}

					// NAME + HEADER in one read
					if (fread(bytes_to_read, 1, sizeof(bytes_to_read), file) != sizeof(bytes_to_read))
						return false;
					offset += sizeof(bytes_to_read);
					header_raw = (PayloadHeaderRaw*)&bytes_to_read[FOSSILIZE_BLOB_HASH_LENGTH];
					header = get_converted_header(*header_raw);

					// Corrupt entry. Our process might have been killed before we could write all data.
					if (offset + header.payload_size > len)
					{
						LOGW_LEVEL("Detected sliced file. Dropping entries from here.\n");
						break;
					}

					char tag_str[16 + 1] = {};
					char value_str[16 + 1] = {};
					memcpy(tag_str, bytes_to_read + FOSSILIZE_BLOB_HASH_LENGTH - 32, 16);
					memcpy(value_str, bytes_to_read + FOSSILIZE_BLOB_HASH_LENGTH - 16, 16);

					auto tag = unsigned(strtoul(tag_str, nullptr, 16));
					if (tag < RESOURCE_COUNT)
					{
						uint64_t value = strtoull(value_str, nullptr, 16);
						Entry entry = fill_entry(header, offset);
						if (test_resource_filter(static_cast<ResourceTag>(tag), value))
							seen_blobs[tag].emplace(value, entry);
					}

					if (!move_offset_through_header_size(header, offset))
						return false;
				}

				if (mode == DatabaseMode::Append && offset != len)
				{
					if (fseek(file, begin_append_offset, SEEK_SET) < 0)
						return false;
				}
			}
			else
			{
				// Appending to a fresh file. Make sure we have the magic.
				if (fwrite(stream_reference_magic_and_version, 1,
				           sizeof(stream_reference_magic_and_version), file) != sizeof(stream_reference_magic_and_version))
					return false;
			}
		}
		else
		{
			if (fwrite(stream_reference_magic_and_version, 1, sizeof(stream_reference_magic_and_version), file) !=
			    sizeof(stream_reference_magic_and_version))
			{
				return false;
			}
		}

		alive = true;
		return true;
	}

	static bool find_entry_from_metadata(const ExportedMetadataHeader *header, ResourceTag tag, Hash hash, Entry *entry)
	{
		size_t count = header->lists[tag].count;
		if (!count)
			return false;

		// Binary search in-place.
		auto *blocks = reinterpret_cast<const ExportedMetadataBlock *>(
				reinterpret_cast<const uint8_t *>(header) + header->lists[tag].offset);

		auto itr = std::lower_bound(blocks, blocks + count, hash, [](const ExportedMetadataBlock &a, Hash hash_) {
			return a.hash < hash_;
		});

		if (itr != blocks + count && itr->hash == hash)
		{
			if (entry)
			{
				entry->offset = itr->file_offset;
				entry->header = itr->payload;
			}
			return true;
		}
		else
			return false;
	}

	bool find_entry(ResourceTag tag, Hash hash, Entry &entry) const
	{
		if (imported_metadata)
		{
			return find_entry_from_metadata(imported_metadata, tag, hash, &entry);
		}
		else
		{
			auto itr = seen_blobs[tag].find(hash);
			if (itr == end(seen_blobs[tag]))
				return false;

			entry = itr->second;
			return true;
		}
	}

	bool read_entry(ResourceTag tag, Hash hash, size_t *blob_size, void *blob, PayloadReadFlags flags) override
	{
		if (!alive || mode != DatabaseMode::ReadOnly)
			return false;

		Entry entry;
		if (!find_entry(tag, hash, entry))
			return false;

		if (!blob_size)
			return false;

		uint32_t out_size = (flags & PAYLOAD_READ_RAW_FOSSILIZE_DB_BIT) != 0 ?
		                    (entry.header.payload_size + sizeof(PayloadHeaderRaw)) :
		                    entry.header.uncompressed_size;

		if (blob && *blob_size < out_size)
			return false;
		*blob_size = out_size;

		if (blob)
		{
			if ((flags & PAYLOAD_READ_RAW_FOSSILIZE_DB_BIT) != 0)
			{
				// Include the header.
				ConditionalLockGuard holder(read_lock, (flags & PAYLOAD_READ_CONCURRENT_BIT) != 0);
				if (fseek(file, entry.offset - sizeof(PayloadHeaderRaw), SEEK_SET) < 0)
					return false;

				size_t read_size = entry.header.payload_size + sizeof(PayloadHeaderRaw);
				if (fread(blob, 1, read_size, file) != read_size)
					return false;
			}
			else
			{
				if (!decode_payload(blob, out_size, entry, (flags & PAYLOAD_READ_CONCURRENT_BIT) != 0))
					return false;
			}
		}

		return true;
	}

	static void convert_from_le(uint32_t *output, const uint8_t *le_input, unsigned word_count)
	{
		for (unsigned i = 0; i < word_count; i++)
		{
			uint32_t v =
					(uint32_t(le_input[0]) << 0) |
					(uint32_t(le_input[1]) << 8) |
					(uint32_t(le_input[2]) << 16) |
					(uint32_t(le_input[3]) << 24);

			*output++ = v;
			le_input += 4;
		}
	}

	static void convert_from_le(PayloadHeader &header, const PayloadHeaderRaw &raw)
	{
		convert_from_le(&header.payload_size, raw.data + 0, 1);
		convert_from_le(&header.format, raw.data + 4, 1);
		convert_from_le(&header.crc, raw.data + 8, 1);
		convert_from_le(&header.uncompressed_size, raw.data + 12, 1);
	}

	static void convert_to_le(uint8_t *le_output, const uint32_t *value_input, unsigned count)
	{
		for (unsigned i = 0; i < count; i++)
		{
			uint32_t v = value_input[i];
			*le_output++ = uint8_t((v >> 0) & 0xffu);
			*le_output++ = uint8_t((v >> 8) & 0xffu);
			*le_output++ = uint8_t((v >> 16) & 0xffu);
			*le_output++ = uint8_t((v >> 24) & 0xffu);
		}
	}

	static void convert_to_le(PayloadHeaderRaw &raw, const PayloadHeader &header)
	{
		uint8_t *le_output = raw.data;
		convert_to_le(le_output + 0, &header.payload_size, 1);
		convert_to_le(le_output + 4, &header.format, 1);
		convert_to_le(le_output + 8, &header.crc, 1);
		convert_to_le(le_output + 12, &header.uncompressed_size, 1);
	}

	bool write_entry(ResourceTag tag, Hash hash, const void *blob, size_t size, PayloadWriteFlags flags) override
	{
		if (!alive || mode == DatabaseMode::ReadOnly)
			return false;

		auto itr = seen_blobs[tag].find(hash);
		if (itr != end(seen_blobs[tag]))
			return true;

		char str[FOSSILIZE_BLOB_HASH_LENGTH + 1]; // 40 digits + null
		sprintf(str, "%0*x", FOSSILIZE_BLOB_HASH_LENGTH - 16, tag);
		sprintf(str + FOSSILIZE_BLOB_HASH_LENGTH - 16, "%016" PRIx64, hash);

		if (fwrite(str, 1, FOSSILIZE_BLOB_HASH_LENGTH, file) != FOSSILIZE_BLOB_HASH_LENGTH)
			return false;

		if ((flags & PAYLOAD_WRITE_RAW_FOSSILIZE_DB_BIT) != 0)
		{
			// The raw payload already contains the header, so just dump it straight to disk.
			if (size < sizeof(PayloadHeaderRaw))
				return false;
			if (fwrite(blob, 1, size, file) != size)
				return false;
		}
		else if ((flags & PAYLOAD_WRITE_COMPRESS_BIT) != 0)
		{
			auto compressed_bound = mz_compressBound(size);

			if (zlib_buffer_size < compressed_bound)
			{
				auto *new_zlib_buffer = static_cast<uint8_t *>(realloc(zlib_buffer, compressed_bound));
				if (new_zlib_buffer)
				{
					zlib_buffer = new_zlib_buffer;
					zlib_buffer_size = compressed_bound;
				}
				else
				{
					free(zlib_buffer);
					zlib_buffer = nullptr;
					zlib_buffer_size = 0;
				}
			}

			if (!zlib_buffer)
				return false;

			PayloadHeader header = {};
			PayloadHeaderRaw header_raw = {};
			header.uncompressed_size = uint32_t(size);
			header.format = FOSSILIZE_COMPRESSION_DEFLATE;

			mz_ulong zsize = zlib_buffer_size;
			if (mz_compress2(zlib_buffer, &zsize, static_cast<const unsigned char *>(blob), size,
			                 (flags & PAYLOAD_WRITE_BEST_COMPRESSION_BIT) != 0 ? MZ_BEST_COMPRESSION : MZ_BEST_SPEED) != MZ_OK)
				return false;

			header.payload_size = uint32_t(zsize);
			if ((flags & PAYLOAD_WRITE_COMPUTE_CHECKSUM_BIT) != 0)
				header.crc = uint32_t(mz_crc32(MZ_CRC32_INIT, zlib_buffer, zsize));

			convert_to_le(header_raw, header);
			if (fwrite(&header_raw, 1, sizeof(header_raw), file) != sizeof(header_raw))
				return false;

			if (fwrite(zlib_buffer, 1, header.payload_size, file) != header.payload_size)
				return false;
		}
		else
		{
			uint32_t crc = 0;
			if ((flags & PAYLOAD_WRITE_COMPUTE_CHECKSUM_BIT) != 0)
				crc = uint32_t(mz_crc32(MZ_CRC32_INIT, static_cast<const unsigned char *>(blob), size));

			PayloadHeader header = { uint32_t(size), FOSSILIZE_COMPRESSION_NONE, crc, uint32_t(size) };
			PayloadHeaderRaw raw = {};
			convert_to_le(raw, header);

			if (fwrite(&raw, 1, sizeof(raw), file) != sizeof(raw))
				return false;

			if (fwrite(blob, 1, size, file) != size)
				return false;
		}

		// The entry is irrelevant, we're not going to read from this archive any time soon.
		seen_blobs[tag].emplace(hash, Entry{});
		return true;
	}

	bool has_entry(ResourceTag tag, Hash hash) override
	{
		if (!test_resource_filter(tag, hash))
			return false;

		if (imported_metadata)
			return find_entry_from_metadata(imported_metadata, tag, hash, nullptr);
		else
			return seen_blobs[tag].count(hash) != 0;
	}

	bool get_hash_list_for_resource_tag(ResourceTag tag, size_t *hash_count, Hash *hashes) override
	{
		if (imported_metadata)
		{
			size_t size = imported_metadata->lists[tag].count;
			if (hashes)
			{
				if (size != *hash_count)
					return false;
			}
			else
				*hash_count = size;

			if (hashes)
			{
				const auto *blocks = reinterpret_cast<const ExportedMetadataBlock *>(
						reinterpret_cast<const uint8_t *>(imported_metadata) + imported_metadata->lists[tag].offset);
				for (size_t i = 0; i < size; i++)
					hashes[i] = blocks[i].hash;
			}
		}
		else
		{
			size_t size = seen_blobs[tag].size();
			if (hashes)
			{
				if (size != *hash_count)
					return false;
			}
			else
				*hash_count = size;

			if (hashes)
			{
				Hash *iter = hashes;
				for (auto &blob : seen_blobs[tag])
					*iter++ = blob.first;

				// Make replay more deterministic.
				sort(hashes, hashes + size);
			}
		}

		return true;
	}

	bool decode_payload_uncompressed(void *blob, size_t blob_size, const Entry &entry, bool concurrent)
	{
		if (entry.header.uncompressed_size != blob_size || entry.header.payload_size != blob_size)
			return false;

		{
			ConditionalLockGuard holder(read_lock, concurrent);
			if (fseek(file, entry.offset, SEEK_SET) < 0)
				return false;

			size_t read_size = entry.header.payload_size;
			if (fread(blob, 1, read_size, file) != read_size)
				return false;
		}

		if (entry.header.crc != 0) // Verify checksum.
		{
			auto disk_crc = uint32_t(mz_crc32(MZ_CRC32_INIT, static_cast<unsigned char *>(blob), blob_size));
			if (disk_crc != entry.header.crc)
			{
				LOGE_LEVEL("CRC mismatch!\n");
				return false;
			}
		}

		return true;
	}

	bool decode_payload_deflate(void *blob, size_t blob_size, const Entry &entry, bool concurrent)
	{
		if (entry.header.uncompressed_size != blob_size)
			return false;

		uint8_t *dst_zlib_buffer = nullptr;
		std::unique_ptr<uint8_t[]> zlib_buffer_holder;

		{
			ConditionalLockGuard holder(read_lock, concurrent);
			if (concurrent)
			{
				dst_zlib_buffer = new uint8_t[entry.header.payload_size];
				zlib_buffer_holder.reset(dst_zlib_buffer);
			}
			else if (zlib_buffer_size < entry.header.payload_size)
			{
				auto *new_zlib_buffer = static_cast<uint8_t *>(realloc(zlib_buffer, entry.header.payload_size));
				if (new_zlib_buffer)
				{
					zlib_buffer = new_zlib_buffer;
					zlib_buffer_size = entry.header.payload_size;
				}
				else
				{
					free(zlib_buffer);
					zlib_buffer = nullptr;
					zlib_buffer_size = 0;
				}

				if (!zlib_buffer)
					return false;

				dst_zlib_buffer = zlib_buffer;
			}
			else
				dst_zlib_buffer = zlib_buffer;

			if (fseek(file, entry.offset, SEEK_SET) < 0)
				return false;
			if (fread(dst_zlib_buffer, 1, entry.header.payload_size, file) != entry.header.payload_size)
				return false;
		}

		if (entry.header.crc != 0) // Verify checksum.
		{
			auto disk_crc = uint32_t(mz_crc32(MZ_CRC32_INIT, dst_zlib_buffer, entry.header.payload_size));
			if (disk_crc != entry.header.crc)
			{
				LOGE_LEVEL("CRC mismatch!\n");
				return false;
			}
		}

		mz_ulong zsize = blob_size;
		if (mz_uncompress(static_cast<unsigned char *>(blob), &zsize, dst_zlib_buffer, entry.header.payload_size) != MZ_OK)
			return false;
		if (zsize != blob_size)
			return false;

		return true;
	}

	bool decode_payload(void *blob, size_t blob_size, const Entry &entry, bool concurrent)
	{
		if (entry.header.format == FOSSILIZE_COMPRESSION_NONE)
			return decode_payload_uncompressed(blob, blob_size, entry, concurrent);
		else if (entry.header.format == FOSSILIZE_COMPRESSION_DEFLATE)
			return decode_payload_deflate(blob, blob_size, entry, concurrent);
		else
			return false;
	}

	const char *get_db_path_for_hash(ResourceTag tag, Hash hash) override
	{
		if (!has_entry(tag, hash))
			return nullptr;

		return path.c_str();
	}

	size_t compute_exported_metadata_size() const override
	{
		size_t size = sizeof(ExportedMetadataHeader);
		for (auto &blobs : seen_blobs)
			size += blobs.size() * sizeof(ExportedMetadataBlock);
		return size;
	}

	bool write_exported_metadata(void *data_, size_t size) const override
	{
		auto *data = static_cast<uint8_t *>(data_);
		auto *header = static_cast<ExportedMetadataHeader *>(data_);
		if (size < sizeof(*header))
			return false;

		header->magic = ExportedMetadataMagic;
		header->size = size;

		size_t offset = sizeof(*header);
		for (unsigned i = 0; i < RESOURCE_COUNT; i++)
		{
			header->lists[i].offset = offset;
			header->lists[i].count = seen_blobs[i].size();
			offset += header->lists[i].count * sizeof(ExportedMetadataBlock);
		}

		if (offset != size)
			return false;

		for (unsigned i = 0; i < RESOURCE_COUNT; i++)
		{
			auto *blocks = reinterpret_cast<ExportedMetadataBlock *>(data + header->lists[i].offset);
			auto *pblocks = blocks;

			for (auto &blob : seen_blobs[i])
			{
				auto &block = *pblocks;
				block.hash = blob.first;
				block.file_offset = blob.second.offset;
				block.payload = blob.second.header;
				pblocks++;
			}

			// Sorting here is somewhat important, since we will be using binary search when looking up exported metadata.
			// Conserving memory is also somewhat important, so we should only have one copy of the data structures we need
			// in immutable shared memory.
			// For hashmaps we would either need to make a completely custom SHM compatible hashmap implementation, which
			// would likely consume more memory either way.
			std::sort(blocks, blocks + seen_blobs[i].size(), [](const ExportedMetadataBlock &a, const ExportedMetadataBlock &b) {
				return a.hash < b.hash;
			});
		}

		return true;
	}

	void resolve_path(const std::string &read_only_part)
	{
		constexpr char cmpstr[] = "$bucketdir";
		constexpr size_t offset = sizeof(cmpstr) - 1;
		if (path.compare(0, offset, cmpstr) == 0 &&
		    path.size() > offset &&
		    (path[offset] == '/' || path[offset] == '\\'))
		{
			path = Path::relpath(read_only_part, path.substr(offset + 1));
		}
	}

	const ExportedMetadataHeader *imported_metadata = nullptr;
	FILE *file = nullptr;
	string path;
	unordered_map<Hash, Entry> seen_blobs[RESOURCE_COUNT];
	DatabaseMode mode;
	uint8_t *zlib_buffer = nullptr;
	size_t zlib_buffer_size = 0;
	bool alive = false;
	std::mutex read_lock;

protected:
	virtual PayloadHeader get_converted_header(PayloadHeaderRaw header_raw)
	{
		PayloadHeader header;
		convert_from_le(header, header_raw);
		return header;
	}

	virtual bool move_offset_through_header_size(PayloadHeader header, size_t &offset)
	{
		if (fseek(file, header.payload_size, SEEK_CUR) < 0)
			return false;

		offset += header.payload_size;

		return true;
	}

	virtual Entry fill_entry(PayloadHeader header, size_t offset)
	{
		Entry entry = {};
		entry.header = header;
		entry.offset = offset;
		return entry;
	}
};

DatabaseInterface *create_stream_archive_database(const char *path, DatabaseMode mode)
{
	auto *db = new StreamArchive(path, mode);
	return db;
}

struct DumbFileDatabase : StreamArchive
{
	DumbFileDatabase(const string& path_, DatabaseMode mode_) : StreamArchive(path_, mode_)
	{}

	bool read_entry(ResourceTag tag, Hash hash, size_t *blob_size, void *blob, PayloadReadFlags flags) override
	{
		if (!alive || mode != DatabaseMode::ReadOnly)
			return false;

		Entry entry;
		if (!find_entry(tag, hash, entry))
			return false;

		if (!blob_size)
			return false;

		uint32_t out_size = entry.header.uncompressed_size;

		if (blob && *blob_size < out_size)
			return false;
		*blob_size = out_size;

		if (blob)
		{
			// Include the header.
			ConditionalLockGuard holder(read_lock, (flags & PAYLOAD_READ_CONCURRENT_BIT) != 0);
			if (fseek(file, entry.offset, SEEK_SET) < 0)
				return false;

			if (fread(blob, 1, out_size, file) != out_size)
				return false;
		}

		return true;
	}

	bool write_entry(ResourceTag tag, Hash hash, const void *blob, size_t size, PayloadWriteFlags flags) override
	{
		if (!alive || mode == DatabaseMode::ReadOnly)
			return false;

		auto itr = seen_blobs[tag].find(hash);
		if (itr != end(seen_blobs[tag]))
			return true;

		char str[FOSSILIZE_BLOB_HASH_LENGTH + 1]; // 40 digits + null
		sprintf(str, "%0*x", FOSSILIZE_BLOB_HASH_LENGTH - 16, tag);
		sprintf(str + FOSSILIZE_BLOB_HASH_LENGTH - 16, "%016" PRIx64, hash);

		if (fwrite(str, 1, FOSSILIZE_BLOB_HASH_LENGTH, file) != FOSSILIZE_BLOB_HASH_LENGTH)
			return false;

		uint32_t crc = 0;
		if ((flags & PAYLOAD_WRITE_COMPUTE_CHECKSUM_BIT) != 0)
			crc = uint32_t(mz_crc32(MZ_CRC32_INIT, static_cast<const unsigned char*>(blob), size));

		PayloadHeader header = { uint32_t(size), FOSSILIZE_COMPRESSION_NONE, crc, uint32_t(size) };
		PayloadHeaderRaw raw = {};
		convert_to_le(raw, header);

		if (fwrite(&raw, 1, sizeof(raw), file) != sizeof(raw) || putc('\n', file) == EOF)
			return false;

		if (fwrite(blob, 1, size, file) != size || putc('\n', file) == EOF)
			return false;

		// The entry is irrelevant, we're not going to read from this archive any time soon.
		seen_blobs[tag].emplace(hash, Entry{});
		return true;
	}

protected:
	PayloadHeader get_converted_header(PayloadHeaderRaw header_raw) override
	{
		PayloadHeader header;
		convert_from_le(header, header_raw);
		header.payload_size = header.uncompressed_size;
		return header;
	}

	bool move_offset_through_header_size(PayloadHeader header, size_t &offset) override
	{
		if (fseek(file, header.uncompressed_size + 2, SEEK_CUR) < 0) // + two newline symbols
			return false;

		offset += header.uncompressed_size + 2; // + two newline symbols

		return true;
	}

	Entry fill_entry(PayloadHeader header, size_t offset) override
	{
		Entry entry = {};
		entry.header = header;
		entry.offset = offset + 1; // + newline symbol
		return entry;
	}
};

DatabaseInterface *create_dumb_file_database(const char *path, DatabaseMode mode)
{
	auto *db = new DumbFileDatabase(path, mode);
	return db;
}

DatabaseInterface *create_database(const char *path, DatabaseMode mode)
{
	auto ext = Path::ext(path);
	if (ext == "foz")
		return create_stream_archive_database(path, mode);
	else if (ext == "zip")
		return create_zip_archive_database(path, mode);
	else if (ext == "txt")
		return create_dumb_file_database(path, mode);
	else
		return create_dumb_folder_database(path, mode);
}

struct ConcurrentDatabase : DatabaseInterface
{
	explicit ConcurrentDatabase(const char *base_path_, DatabaseMode mode_,
	                            const char * const *extra_paths, size_t num_extra_paths)
		: DatabaseInterface(mode_), base_path(base_path_ ? base_path_ : ""), mode(mode_)
	{
		// Normalize this mode. The concurrent database is always "exclusive write".
		if (mode == DatabaseMode::ExclusiveOverWrite)
			mode = DatabaseMode::OverWrite;

		if (mode != DatabaseMode::OverWrite)
		{
			if (!base_path.empty())
			{
				std::string readonly_path = base_path + ".foz";
				readonly_interface.reset(create_stream_archive_database(readonly_path.c_str(), DatabaseMode::ReadOnly));
			}

			for (size_t i = 0; i < num_extra_paths; i++)
				extra_readonly.emplace_back(create_stream_archive_database(extra_paths[i], DatabaseMode::ReadOnly));
		}
	}

	void flush() override
	{
		if (writeonly_interface)
			writeonly_interface->flush();
	}

	void prime_read_only_hashes(DatabaseInterface &interface)
	{
		for (unsigned i = 0; i < RESOURCE_COUNT; i++)
		{
			auto tag = static_cast<ResourceTag>(i);
			size_t num_hashes;
			if (!interface.get_hash_list_for_resource_tag(tag, &num_hashes, nullptr))
				return;
			std::vector<Hash> hashes(num_hashes);
			if (!interface.get_hash_list_for_resource_tag(tag, &num_hashes, hashes.data()))
				return;

			for (auto &hash : hashes)
				if (test_resource_filter(tag, hash))
					primed_hashes[i].insert(hash);
		}
	}

	bool setup_bucket()
	{
		base_path += ".";
		base_path += bucket_dirname;

		if (!Path::mkdir(base_path))
		{
			LOGE("Failed to create directory %s.\n", base_path.c_str());
			return false;
		}

		base_path += "/";
		if (!Path::touch(base_path + "TOUCH"))
			LOGW("Failed to touch last access in %s.\n", base_path.c_str());
		base_path += "/" + bucket_basename;

		if (readonly_interface)
			static_cast<StreamArchive &>(*readonly_interface).path = base_path + ".foz";

		return true;
	}

	bool prepare() override
	{
		if (mode != DatabaseMode::Append &&
		    mode != DatabaseMode::ReadOnly &&
		    mode != DatabaseMode::AppendWithReadOnlyAccess &&
		    mode != DatabaseMode::OverWrite)
			return false;

		if (mode != DatabaseMode::ReadOnly && !impl->sub_databases_in_whitelist.empty())
			return false;

		if (mode == DatabaseMode::ReadOnly && !bucket_dirname.empty() && !bucket_basename.empty())
			return false;

		if (!bucket_dirname.empty() && !setup_bucket())
			return false;

		// Set inherited metadata in sub-databases before we prepare them.
		if (!impl->imported_metadata.empty())
		{
			if (readonly_interface)
				readonly_interface->add_imported_metadata(impl->imported_metadata.front());

			for (size_t i = 1; i < impl->imported_metadata.size(); i++)
			{
				size_t extra_index = i - 1;
				if (extra_index < extra_readonly.size() && extra_readonly[extra_index])
					extra_readonly[extra_index]->add_imported_metadata(impl->imported_metadata[i]);
			}
		}

		if (!has_prepared_readonly)
		{
			// Prepare everything.
			// It's okay if the database doesn't exist.
			if (readonly_interface && !readonly_interface->prepare())
				readonly_interface.reset();

			for (auto &extra : extra_readonly)
			{
				if (extra)
				{
					static_cast<StreamArchive &>(*extra).resolve_path(base_path);
					if (!extra->prepare())
						extra.reset();
				}
			}

			// Promote databases to whitelist.
			for (unsigned index : impl->sub_databases_in_whitelist)
			{
				DatabaseInterface *iface = nullptr;
				if (index == 0)
					iface = readonly_interface.get();
				else if (index <= extra_readonly.size())
					iface = extra_readonly[index - 1].get();

				// It's okay if the archive does not exist, we just ignore it.
				if (iface && !add_to_implicit_whitelist(*iface))
					return false;
			}

			// Prime the hashmaps, however, we'll rely on concurrent metadata if we have it to avoid memory bloat.
			if (!impl->imported_concurrent_metadata)
			{
				if (readonly_interface)
					prime_read_only_hashes(*readonly_interface);

				for (auto &extra : extra_readonly)
					if (extra)
						prime_read_only_hashes(*extra);
			}

			// We only need the database for priming purposes.
			if (mode == DatabaseMode::Append)
			{
				readonly_interface.reset();
				extra_readonly.clear();
			}
		}

		has_prepared_readonly = true;
		return true;
	}

	bool read_entry(ResourceTag tag, Hash hash, size_t *blob_size, void *blob, PayloadReadFlags flags) override
	{
		if (mode == DatabaseMode::Append || mode == DatabaseMode::OverWrite)
			return false;

		if (readonly_interface && readonly_interface->read_entry(tag, hash, blob_size, blob, flags))
			return true;

		// There shouldn't be that many read-only databases to the point where we need to use hashmaps
		// to map hash/tag to the readonly database.
		for (auto &extra : extra_readonly)
			if (extra && extra->read_entry(tag, hash, blob_size, blob, flags))
				return true;

		return false;
	}

	bool write_entry(ResourceTag tag, Hash hash, const void *blob, size_t blob_size, PayloadWriteFlags flags) override
	{
		if (mode != DatabaseMode::Append &&
		    mode != DatabaseMode::AppendWithReadOnlyAccess &&
		    mode != DatabaseMode::OverWrite)
			return false;

		if (primed_hashes[tag].count(hash))
			return true;

		// All threads must have called prepare and synchronized readonly_interface from that,
		// and from here on out readonly_interface is purely read-only, no need to lock just to check.
		if (readonly_interface && readonly_interface->has_entry(tag, hash))
			return true;

		if (writeonly_interface && writeonly_interface->has_entry(tag, hash))
			return true;

		if (need_writeonly_database)
		{
			// Lazily create a new database. Open the database file exclusively to work concurrently with other processes.
			// Don't try forever.
			for (unsigned index = 1; index < 256 && !writeonly_interface; index++)
			{
				std::string write_path = base_path + "." + std::to_string(index) + ".foz";
				writeonly_interface.reset(create_stream_archive_database(write_path.c_str(), DatabaseMode::ExclusiveOverWrite));
				if (!writeonly_interface->prepare())
					writeonly_interface.reset();
			}

			need_writeonly_database = false;
		}

		if (writeonly_interface)
			return writeonly_interface->write_entry(tag, hash, blob, blob_size, flags);
		else
			return false;
	}

	static bool find_entry_in_concurrent_metadata(const ExportedMetadataHeader *header, ResourceTag tag, Hash hash)
	{
		auto *begin_range = reinterpret_cast<const uint8_t *>(header) + header->lists[tag].offset;
		auto *end_range = begin_range + header->lists[tag].count;
		return std::binary_search(begin_range, end_range, hash);
	}

	// Checks if entry already exists in database, i.e. no need to serialize.
	bool has_entry(ResourceTag tag, Hash hash) override
	{
		if (impl->imported_concurrent_metadata)
			return find_entry_in_concurrent_metadata(impl->imported_concurrent_metadata, tag, hash);

		if (!test_resource_filter(tag, hash))
			return false;

		if (primed_hashes[tag].count(hash))
			return true;

		// All threads must have called prepare and synchronized readonly_interface from that,
		// and from here on out readonly_interface is purely read-only, no need to lock just to check.
		if (readonly_interface && readonly_interface->has_entry(tag, hash))
			return true;

		return writeonly_interface && writeonly_interface->has_entry(tag, hash);
	}

	bool get_hash_list_for_resource_tag(ResourceTag tag, size_t *num_hashes, Hash *hashes) override
	{
		if (impl->imported_concurrent_metadata)
		{
			size_t total_size = impl->imported_concurrent_metadata->lists[tag].count;

			if (hashes)
			{
				if (total_size != *num_hashes)
					return false;
			}
			else
				*num_hashes = total_size;

			if (hashes)
			{
				memcpy(hashes,
				       reinterpret_cast<const uint8_t *>(impl->imported_concurrent_metadata) +
				       impl->imported_concurrent_metadata->lists[tag].offset,
				       total_size * sizeof(*hashes));
			}
			return true;
		}

		size_t readonly_size = primed_hashes[tag].size();

		size_t writeonly_size = 0;
		if (!writeonly_interface || !writeonly_interface->get_hash_list_for_resource_tag(tag, &writeonly_size, nullptr))
			writeonly_size = 0;

		size_t total_size = readonly_size + writeonly_size;

		if (hashes)
		{
			if (total_size != *num_hashes)
				return false;
		}
		else
			*num_hashes = total_size;

		if (hashes)
		{
			Hash *iter = hashes;
			for (auto &blob : primed_hashes[tag])
				*iter++ = blob;

			if (writeonly_size != 0 && !writeonly_interface->get_hash_list_for_resource_tag(tag, &writeonly_size, iter))
				return false;

			// Make replay more deterministic.
			sort(hashes, hashes + total_size);
		}

		return true;
	}

	const char *get_db_path_for_hash(ResourceTag tag, Hash hash) override
	{
		if (readonly_interface && readonly_interface->has_entry(tag, hash))
			return readonly_interface->get_db_path_for_hash(tag, hash);

		for (auto &extra : extra_readonly)
		{
			if (extra && extra->has_entry(tag, hash))
				return extra->get_db_path_for_hash(tag, hash);
		}

		return nullptr;
	}

	DatabaseInterface *get_sub_database(unsigned index) override
	{
		if (mode != DatabaseMode::ReadOnly)
			return nullptr;

		if (index == 0)
			return readonly_interface.get();
		else if (index <= extra_readonly.size())
			return extra_readonly[index - 1].get();
		else
			return nullptr;
	}

	bool has_sub_databases() override
	{
		return true;
	}

	size_t get_total_num_hashes_for_tag(ResourceTag tag) const
	{
		size_t count = 0;

		// This is an upper bound, we might prune it later, although in general we don't expect duplicates.
		size_t hash_count = 0;
		if (readonly_interface &&
		    !readonly_interface->get_hash_list_for_resource_tag(tag, &hash_count, nullptr))
			return 0;
		count += hash_count;

		for (auto &e : extra_readonly)
		{
			hash_count = 0;
			if (e && !e->get_hash_list_for_resource_tag(tag, &hash_count, nullptr))
				return 0;
			count += hash_count;
		}

		return count;
	}

	size_t get_total_num_hashes() const
	{
		size_t count = 0;
		for (unsigned i = 0; i < RESOURCE_COUNT; i++)
		{
			auto tag = ResourceTag(i);
			count += get_total_num_hashes_for_tag(tag);
		}
		return count;
	}

	size_t compute_exported_metadata_size() const override
	{
		if (mode != DatabaseMode::ReadOnly)
			return 0;

		size_t size = 0;

		size += sizeof(ExportedMetadataHeader) + get_total_num_hashes() * sizeof(ExportedMetadataConcurrentPrimedBlock);

		if (readonly_interface)
			size += readonly_interface->compute_exported_metadata_size();
		else
			size += sizeof(ExportedMetadataHeader);

		for (auto &e : extra_readonly)
		{
			if (e)
				size += e->compute_exported_metadata_size();
			else
				size += sizeof(ExportedMetadataHeader);
		}

		return size;
	}

	bool write_exported_metadata(void *data_, size_t size) const override
	{
		auto *data = static_cast<uint8_t *>(data_);

		if (!write_exported_concurrent_metadata(data, size))
			return false;

		if (!write_exported_metadata_for_db(readonly_interface.get(), data, size))
			return false;

		for (auto &e : extra_readonly)
			if (!write_exported_metadata_for_db(e.get(), data, size))
				return false;

		return size == 0;
	}

	bool write_exported_concurrent_hashes(ResourceTag tag, ExportedMetadataConcurrentPrimedBlock *primed, uint64_t &total_count) const
	{
		auto *primed_begin = primed;
		size_t hash_count = 0;

		// This is an upper bound, we might prune it later, although in general we don't expect duplicates.
		if (readonly_interface &&
		    !readonly_interface->get_hash_list_for_resource_tag(tag, &hash_count, nullptr))
			return false;
		if (readonly_interface &&
		    !readonly_interface->get_hash_list_for_resource_tag(tag, &hash_count, primed))
			return false;
		primed += hash_count;

		for (auto &e : extra_readonly)
		{
			hash_count = 0;
			if (e && !e->get_hash_list_for_resource_tag(tag, &hash_count, nullptr))
				return false;
			if (e && !e->get_hash_list_for_resource_tag(tag, &hash_count, primed))
				return false;
			primed += hash_count;
		}

		std::sort(primed_begin, primed);
		primed = std::unique(primed_begin, primed);
		total_count = size_t(primed - primed_begin);
		return true;
	}

	bool write_exported_concurrent_metadata(uint8_t *&data, size_t &size) const
	{
		size_t total_hashes = get_total_num_hashes();
		size_t required = sizeof(ExportedMetadataHeader) + total_hashes * sizeof(ExportedMetadataConcurrentPrimedBlock);
		if (size < required)
			return false;

		auto *header = reinterpret_cast<ExportedMetadataHeader *>(data);
		header->magic = ExportedMetadataMagicConcurrent;
		header->size = required;

		size_t offset = sizeof(*header);
		for (unsigned i = 0; i < RESOURCE_COUNT; i++)
		{
			auto tag = ResourceTag(i);
			header->lists[i].offset = offset;
			if (!write_exported_concurrent_hashes(tag, reinterpret_cast<ExportedMetadataConcurrentPrimedBlock *>(data + offset),
			                                      header->lists[i].count))
			{
				return false;
			}
			offset += header->lists[i].count * sizeof(ExportedMetadataConcurrentPrimedBlock);
		}

		data += required;
		size -= required;
		return true;
	}

	static bool write_exported_metadata_for_db(const DatabaseInterface *iface, uint8_t *&data, size_t &size)
	{
		if (iface)
		{
			size_t required = iface->compute_exported_metadata_size();
			if (required > size)
				return false;

			if (!iface->write_exported_metadata(data, required))
				return false;

			data += required;
			size -= required;
		}
		else
		{
			if (size < sizeof(ExportedMetadataHeader))
				return false;

			auto *header = reinterpret_cast<ExportedMetadataHeader *>(data);
			header->magic = ExportedMetadataMagic;
			header->size = sizeof(*header);
			memset(header->lists, 0, sizeof(header->lists));
			data += sizeof(ExportedMetadataHeader);
			size -= sizeof(ExportedMetadataHeader);
		}

		return true;
	}

	bool set_bucket_path(const char *bucket_dirname_, const char *bucket_basename_) override
	{
		if (bucket_dirname_)
			bucket_dirname = bucket_dirname_;
		else
			bucket_dirname.clear();

		if (bucket_basename_)
			bucket_basename = bucket_basename_;
		else
			bucket_basename.clear();

		return true;
	}

	std::string base_path;
	std::string bucket_dirname;
	std::string bucket_basename;
	DatabaseMode mode;
	std::unique_ptr<DatabaseInterface> readonly_interface;
	std::unique_ptr<DatabaseInterface> writeonly_interface;
	std::vector<std::unique_ptr<DatabaseInterface>> extra_readonly;
	std::unordered_set<Hash> primed_hashes[RESOURCE_COUNT];
	bool has_prepared_readonly = false;
	bool need_writeonly_database = true;
};

DatabaseInterface *create_concurrent_database(const char *base_path, DatabaseMode mode,
                                              const char * const *extra_read_only_database_paths,
                                              size_t num_extra_read_only_database_paths)
{
	return new ConcurrentDatabase(base_path, mode, extra_read_only_database_paths, num_extra_read_only_database_paths);
}

DatabaseInterface *create_concurrent_database_with_encoded_extra_paths(const char *base_path, DatabaseMode mode,
                                                                       const char *encoded_extra_paths)
{
	if (!encoded_extra_paths)
		return create_concurrent_database(base_path, mode, nullptr, 0);

#ifdef _WIN32
	auto paths = Path::split_no_empty(encoded_extra_paths, ";");
#else
	auto paths = Path::split_no_empty(encoded_extra_paths, ";:");
#endif

	std::vector<const char *> char_paths;
	char_paths.reserve(paths.size());
	for (auto &path : paths)
		char_paths.push_back(path.c_str());

	return create_concurrent_database(base_path, mode, char_paths.data(), char_paths.size());
}

void DatabaseInterface::request_shutdown()
{
	shutdown_requested.store(true, std::memory_order_relaxed);
}

bool merge_concurrent_databases_last_use(const char *append_archive, const char * const *source_paths, size_t num_source_paths,
                                         bool skip_missing_inputs)
{
	std::unordered_map<Hash, uint64_t> timestamps[RESOURCE_COUNT];

	for (size_t source = 0; source < num_source_paths + 1; source++)
	{
		const char *path = source ? source_paths[source - 1] : append_archive;
		auto source_db = std::unique_ptr<DatabaseInterface>(create_stream_archive_database(path, DatabaseMode::ReadOnly));
		if (!source_db->prepare())
		{
			if (source == 0)
				continue;
			else
			{
				if (!skip_missing_inputs)
					return false;

				LOGW("Archive %s could not be prepared, skipping.\n", path);
				continue;
			}
		}

		for (unsigned i = 0; i < RESOURCE_COUNT; i++)
		{
			auto tag = static_cast<ResourceTag>(i);

			size_t hash_count = 0;
			if (!source_db->get_hash_list_for_resource_tag(tag, &hash_count, nullptr))
				return false;
			std::vector<Hash> hashes(hash_count);
			if (!source_db->get_hash_list_for_resource_tag(tag, &hash_count, hashes.data()))
				return false;

			for (auto &hash : hashes)
			{
				size_t timestamp_size = sizeof(uint64_t);
				uint64_t timestamp = 0;
				if (!source_db->read_entry(tag, hash, &timestamp_size, &timestamp, PAYLOAD_READ_NO_FLAGS) ||
				    timestamp_size != sizeof(uint64_t))
					return false;

				auto &entry = timestamps[i][hash];
				entry = std::max<uint64_t>(entry, timestamp);
			}
		}
	}

	auto write_db = std::unique_ptr<DatabaseInterface>(create_stream_archive_database(append_archive, DatabaseMode::OverWrite));
	if (!write_db->prepare())
		return false;

	for (unsigned i = 0; i < RESOURCE_COUNT; i++)
	{
		auto tag = static_cast<ResourceTag>(i);
		auto &ts = timestamps[i];

		for (auto &t : ts)
			if (!write_db->write_entry(tag, t.first, &t.second, sizeof(t.second), PAYLOAD_WRITE_COMPUTE_CHECKSUM_BIT))
				return false;
	}

	return true;
}

bool merge_concurrent_databases(const char *append_archive, const char * const *source_paths, size_t num_source_paths,
                                bool skip_missing_inputs)
{
	auto append_db = std::unique_ptr<DatabaseInterface>(create_stream_archive_database(append_archive, DatabaseMode::Append));
	if (!append_db->prepare())
		return false;

	for (size_t source = 0; source < num_source_paths; source++)
	{
		const char *path = source_paths[source];
		auto source_db = std::unique_ptr<DatabaseInterface>(create_stream_archive_database(path, DatabaseMode::ReadOnly));
		if (!source_db->prepare())
		{
			if (!skip_missing_inputs)
				return false;

			LOGW("Archive %s could not be prepared, skipping.\n", path);
			continue;
		}

		for (unsigned i = 0; i < RESOURCE_COUNT; i++)
		{
			auto tag = static_cast<ResourceTag>(i);

			size_t hash_count = 0;
			if (!source_db->get_hash_list_for_resource_tag(tag, &hash_count, nullptr))
				return false;
			std::vector<Hash> hashes(hash_count);
			if (!source_db->get_hash_list_for_resource_tag(tag, &hash_count, hashes.data()))
				return false;

			for (auto &hash : hashes)
			{
				size_t blob_size = 0;
				if (!source_db->read_entry(tag, hash, &blob_size, nullptr, PAYLOAD_READ_RAW_FOSSILIZE_DB_BIT))
					return false;
				std::vector<uint8_t> blob(blob_size);
				if (!source_db->read_entry(tag, hash, &blob_size, blob.data(), PAYLOAD_READ_RAW_FOSSILIZE_DB_BIT))
					return false;

				if (!append_db->write_entry(tag, hash, blob.data(), blob.size(), PAYLOAD_WRITE_RAW_FOSSILIZE_DB_BIT))
					return false;
			}
		}
	}

	return true;
}

}<|MERGE_RESOLUTION|>--- conflicted
+++ resolved
@@ -138,7 +138,6 @@
 	std::vector<const ExportedMetadataHeader *> imported_metadata;
 	const uint8_t *mapped_metadata = nullptr;
 	size_t mapped_metadata_size = 0;
-	bool overwrite_db_clear = false;
 
 	bool parse_imported_metadata(const void *data, size_t size);
 };
@@ -147,16 +146,6 @@
 {
 	impl = new Impl;
 	impl->mode = mode;
-}
-
-void DatabaseInterface::set_overwrite_db_clear(bool value)
-{
-	impl->overwrite_db_clear = value;
-}
-
-bool DatabaseInterface::get_overwrite_db_clear() const
-{
-	return impl->overwrite_db_clear;
 }
 
 bool DatabaseInterface::has_sub_databases()
@@ -553,16 +542,7 @@
 	bool prepare() override
 	{
 		if (mode == DatabaseMode::OverWrite)
-<<<<<<< HEAD
-		{
-			if (impl->overwrite_db_clear && !overwrite_db_clear())
-				return false;
-
-			return true;
-		}
-=======
 			return Path::mkdir(base_directory);
->>>>>>> 52b0b6a7
 
 		DIR *dp = opendir(base_directory.c_str());
 		if (!dp)
@@ -721,31 +701,6 @@
 	string base_directory;
 	DatabaseMode mode;
 	unordered_set<Hash> seen_blobs[RESOURCE_COUNT];
-
-protected:
-	bool overwrite_db_clear()
-	{
-		DIR *dp = opendir(base_directory.c_str());
-		if (!dp)
-			return false;
-
-		dirent *next_file;
-		char filepath[PATH_MAX];
-
-		while ((next_file = readdir(dp)) != NULL)
-		{
-			if (strcmp(next_file->d_name, ".") == 0 || strcmp(next_file->d_name, "..") == 0 || strcmp(Path::ext(next_file->d_name).c_str(), "json"))
-				continue;
-
-			snprintf(filepath, base_directory.size() + string(next_file->d_name).size() + 2, "%s/%s", base_directory.c_str(), next_file->d_name);
-			
-			if (remove(filepath) != 0)
-				return false;
-		}
-
-		closedir(dp);
-		return true;
-	}
 };
 
 DatabaseInterface *create_dumb_folder_database(const char *directory_path, DatabaseMode mode)
