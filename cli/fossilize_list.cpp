/* Copyright (c) 2019 Hans-Kristian Arntzen
 *
 * Permission is hereby granted, free of charge, to any person obtaining
 * a copy of this software and associated documentation files (the
 * "Software"), to deal in the Software without restriction, including
 * without limitation the rights to use, copy, modify, merge, publish,
 * distribute, sublicense, and/or sell copies of the Software, and to
 * permit persons to whom the Software is furnished to do so, subject to
 * the following conditions:
 *
 * The above copyright notice and this permission notice shall be
 * included in all copies or substantial portions of the Software.
 *
 * THE SOFTWARE IS PROVIDED "AS IS", WITHOUT WARRANTY OF ANY KIND,
 * EXPRESS OR IMPLIED, INCLUDING BUT NOT LIMITED TO THE WARRANTIES OF
 * MERCHANTABILITY, FITNESS FOR A PARTICULAR PURPOSE AND NONINFRINGEMENT.
 * IN NO EVENT SHALL THE AUTHORS OR COPYRIGHT HOLDERS BE LIABLE FOR ANY
 * CLAIM, DAMAGES OR OTHER LIABILITY, WHETHER IN AN ACTION OF CONTRACT,
 * TORT OR OTHERWISE, ARISING FROM, OUT OF OR IN CONNECTION WITH THE
 * SOFTWARE OR THE USE OR OTHER DEALINGS IN THE SOFTWARE.
 */

#include "fossilize_inttypes.h"
#include "fossilize_db.hpp"
#include "cli_parser.hpp"
#include "layer/utils.hpp"
#include <memory>
#include <vector>
#include <unordered_map>

using namespace Fossilize;
using namespace std;

static const ResourceTag playback_order[] = {
	RESOURCE_SAMPLER,
	RESOURCE_DESCRIPTOR_SET_LAYOUT,
	RESOURCE_PIPELINE_LAYOUT,
	RESOURCE_SHADER_MODULE,
	RESOURCE_RENDER_PASS,
	RESOURCE_GRAPHICS_PIPELINE,
	RESOURCE_COMPUTE_PIPELINE,
	RESOURCE_RAYTRACING_PIPELINE
};

static const size_t tag_names_size = 7;
static const const char* tag_names[tag_names_size] = {
	"sampler",
	"descriptorSet",
	"pipelineLayout",
	"shaderModule",
	"renderPass",
	"graphicsPipeline",
	"raytracingPipeline"
};

static void print_help()
{
	LOGI("Usage: fossilize-list\n"
	     "\t<database path>\n"
	     "\t[--tag index]\n"
	     "\t[--size]\n"
		 "\t[--connectivity]\n");
}

template <typename T>
static inline T fake_handle(uint64_t v)
{
	return (T)v;
}

template <typename T>
static inline const T *find_pnext(VkStructureType type, const void *pNext)
{
	while (pNext != nullptr)
	{
		auto *sin = static_cast<const VkBaseInStructure *>(pNext);
		if (sin->sType == type)
			return static_cast<const T *>(pNext);

		pNext = sin->pNext;
	}

	return nullptr;
}

struct ListReplayer : StateCreatorInterface
{
	using saved_hashes_type = vector<pair<ResourceTag, Hash>>;

	saved_hashes_type saved_hashes;
	unordered_map<Hash, saved_hashes_type> saved_hashes_map;
	ResourceTag selected_tag;

	bool enqueue_create_sampler(Hash hash, const VkSamplerCreateInfo *create_info, VkSampler *sampler) override
	{
		*sampler = fake_handle<VkSampler>(hash);
		return true;
	}

	bool enqueue_create_descriptor_set_layout(Hash hash, const VkDescriptorSetLayoutCreateInfo *create_info, VkDescriptorSetLayout *layout) override
	{
		*layout = fake_handle<VkDescriptorSetLayout>(hash);
		if (selected_tag != RESOURCE_DESCRIPTOR_SET_LAYOUT)
			return true;
		
		saved_hashes_map.insert({ hash, saved_hashes_type() });
		auto &dependencies = saved_hashes_map[hash];
		
		for (uint32_t binding = 0; binding < create_info->bindingCount; binding++)
		{
			auto &bind = create_info->pBindings[binding];
			if (bind.pImmutableSamplers && bind.descriptorCount != 0)
			{
				for (uint32_t i = 0; i < bind.descriptorCount; i++)
					if (bind.pImmutableSamplers[i] != VK_NULL_HANDLE)
						dependencies.push_back({ RESOURCE_SAMPLER, (Hash)bind.pImmutableSamplers[i] });
			}
		}

		return true;
	}

	bool enqueue_create_pipeline_layout(Hash hash, const VkPipelineLayoutCreateInfo *create_info, VkPipelineLayout *layout) override
	{
		*layout = fake_handle<VkPipelineLayout>(hash);
		if (selected_tag != RESOURCE_PIPELINE_LAYOUT)
			return true;
		
		saved_hashes_map.insert({ hash, saved_hashes_type() });
		auto &dependencies = saved_hashes_map[hash];
		
		for (uint32_t layout = 0; layout < create_info->setLayoutCount; layout++)
			dependencies.push_back({ RESOURCE_DESCRIPTOR_SET_LAYOUT, (Hash)create_info->pSetLayouts[layout] });

		return true;
	}

	bool enqueue_create_shader_module(Hash hash, const VkShaderModuleCreateInfo *create_info, VkShaderModule *module) override
	{
		*module = fake_handle<VkShaderModule>(hash);
		return true;
	}

	bool enqueue_create_render_pass(Hash hash, const VkRenderPassCreateInfo *create_info, VkRenderPass *render_pass) override
	{
		*render_pass = fake_handle<VkRenderPass>(hash);
		return true;
	}

	bool enqueue_create_render_pass2(Hash hash, const VkRenderPassCreateInfo2 *create_info, VkRenderPass *render_pass) override
	{
		*render_pass = fake_handle<VkRenderPass>(hash);
		return true;
	}

	bool enqueue_create_compute_pipeline(Hash hash, const VkComputePipelineCreateInfo *create_info, VkPipeline *pipeline) override
	{
		*pipeline = fake_handle<VkPipeline>(hash);
		if (selected_tag != RESOURCE_COMPUTE_PIPELINE)
			return true;
		
		saved_hashes_map.insert({ hash, saved_hashes_type() });
		auto &dependencies = saved_hashes_map[hash];

		dependencies.push_back({ RESOURCE_PIPELINE_LAYOUT, (Hash)create_info->layout });
		dependencies.push_back({ RESOURCE_SHADER_MODULE, (Hash)create_info->stage.module });

		return true;
	}

	bool enqueue_create_graphics_pipeline(Hash hash, const VkGraphicsPipelineCreateInfo *create_info, VkPipeline *pipeline) override
	{
		*pipeline = fake_handle<VkPipeline>(hash);
		if (selected_tag != RESOURCE_GRAPHICS_PIPELINE)
			return true;

		saved_hashes_map.insert({ hash, saved_hashes_type() });
		auto &dependencies = saved_hashes_map[hash];

		for (uint32_t i = 0; i < create_info->stageCount; i++)
<<<<<<< HEAD
		{
			dependencies.push_back({ RESOURCE_SHADER_MODULE, (Hash)create_info->pStages[i].module });
		}
=======
			saved_hash_iter->second.push_back({ RESOURCE_SHADER_MODULE, (Hash)create_info->pStages[i].module });
>>>>>>> 2127a3b1

		dependencies.push_back({ RESOURCE_PIPELINE_LAYOUT, (Hash)create_info->layout });
		dependencies.push_back({ RESOURCE_RENDER_PASS, (Hash)create_info->renderPass });

		auto* library_info =
			find_pnext<VkPipelineLibraryCreateInfoKHR>(VK_STRUCTURE_TYPE_PIPELINE_LIBRARY_CREATE_INFO_KHR,
				create_info->pNext);

		if (library_info)
			for (uint32_t i = 0; i < library_info->libraryCount; i++)
<<<<<<< HEAD
			{
				dependencies.push_back({ RESOURCE_GRAPHICS_PIPELINE, (Hash)library_info->pLibraries[i] });
			}
		}
=======
				saved_hash_iter->second.push_back({ RESOURCE_GRAPHICS_PIPELINE, (Hash)library_info->pLibraries[i] });
>>>>>>> 2127a3b1

		return true;
	}

	bool enqueue_create_raytracing_pipeline(Hash hash, const VkRayTracingPipelineCreateInfoKHR *create_info, VkPipeline *pipeline) override
	{
		*pipeline = fake_handle<VkPipeline>(hash);
		if (selected_tag != RESOURCE_RAYTRACING_PIPELINE)
			return true;

		saved_hashes_map.insert({ hash, saved_hashes_type() });
		auto &dependencies = saved_hashes_map[hash];

		dependencies.push_back({ RESOURCE_PIPELINE_LAYOUT, (Hash)create_info->layout });
		for (uint32_t stage = 0; stage < create_info->stageCount; stage++)
<<<<<<< HEAD
		{
			dependencies.push_back({ RESOURCE_SHADER_MODULE, (Hash)create_info->pStages[stage].module });
		}
=======
			saved_hash_iter->second.push_back({ RESOURCE_SHADER_MODULE, (Hash)create_info->pStages[stage].module });
>>>>>>> 2127a3b1

		if (create_info->pLibraryInfo)
			for (uint32_t i = 0; i < create_info->pLibraryInfo->libraryCount; i++)
<<<<<<< HEAD
			{
				dependencies.push_back({ RESOURCE_RAYTRACING_PIPELINE, (Hash)create_info->pLibraryInfo->pLibraries[i] });
			}
		}
=======
				saved_hash_iter->second.push_back({ RESOURCE_RAYTRACING_PIPELINE, (Hash)create_info->pLibraryInfo->pLibraries[i] });
>>>>>>> 2127a3b1

		return true;
	}
};

bool parse_tag(ResourceTag tag, StateReplayer &replayer, ListReplayer &list_replayer, const DatabaseInterface *input_db)
{
	vector<uint8_t> state_db;
	size_t hash_count = 0;
	if (!input_db->get_hash_list_for_resource_tag(tag, &hash_count, nullptr))
	{
		LOGE("Failed to get hashes.\n");
		return false;
	}

	vector<Hash> hashes(hash_count);
	if (!input_db->get_hash_list_for_resource_tag(tag, &hash_count, hashes.data()))
	{
		LOGE("Failed to get shader module hashes.\n");
		return false;
	}

	for (auto hash : hashes)
	{
		size_t state_db_size;
		if (!input_db->read_entry(tag, hash, &state_db_size, nullptr, 0))
		{
			LOGE("Failed to query blob size.\n");
			return false;
		}

		state_db.resize(state_db_size);
		if (!input_db->read_entry(tag, hash, &state_db_size, state_db.data(), 0))
		{
			LOGE("Failed to load blob from cache.\n");
			return false;
		}

		if (!replayer.parse(list_replayer, input_db.get(), state_db.data(), state_db.size()))
			LOGE("Failed to parse blob (tag: %d, hash: 0x%" PRIx64 ").\n", tag, hash);
	}

	return true;
}

bool replayer_create_info_fill(ResourceTag selected_tag, StateReplayer &replayer, ListReplayer &list_replayer, const DatabaseInterface *input_db)
{
	// fill Vulkan object data in replayer
	for (auto tag : playback_order)
	{
		if (tag == selected_tag)
			continue;

		if (!parse_tag(tag, replayer, list_replayer, input_db))
			return false;
	}

	// fill connectivity data
	if (!parse_tag(selected_tag, replayer, list_replayer, input_db))
		return false;

	return true;
}

void print_connectivity(Hash hash, const ListReplayer &list_replayer)
{
	auto saved_hashes_map = list_replayer.saved_hashes_map.find(hash);
	if (saved_hashes_map != list_replayer.saved_hashes_map.end())
	{
		for (auto par : saved_hashes_map->second)
		{
			printf(tag_names[par.first - 1 >= tag_names_size ? tag_names_size - 1 : par.first - 1]);
			printf("(%d):%016" PRIx64 ", ", par.first, par.second);
		}
	}
}

int main(int argc, char **argv)
{
	CLICallbacks cbs;
	string db_path;
	unsigned tag_uint = 0;
	bool log_size = false;
	bool log_connectivity = false;
	cbs.default_handler = [&](const char *path) { db_path = path; };
	cbs.add("--help", [&](CLIParser &parser) { print_help(); parser.end(); });
	cbs.add("--tag", [&](CLIParser &parser) { tag_uint = parser.next_uint(); });
	cbs.add("--size", [&](CLIParser &) { log_size = true; });
	cbs.add("--connectivity", [&](CLIParser&) { log_connectivity = true; });
	cbs.error_handler = [] { print_help(); };
	CLIParser parser(std::move(cbs), argc - 1, argv + 1);

	if (!parser.parse())
		return EXIT_FAILURE;
	if (parser.is_ended_state())
		return EXIT_SUCCESS;

	if (db_path.empty())
	{
		print_help();
		return EXIT_FAILURE;
	}

	auto input_db = std::unique_ptr<DatabaseInterface>(create_database(db_path.c_str(), DatabaseMode::ReadOnly));
	if (!input_db || !input_db->prepare())
	{
		LOGE("Failed to load database: %s\n", argv[1]);
		return EXIT_FAILURE;
	}

	if (tag_uint >= RESOURCE_COUNT)
	{
		LOGE("--tag (%u) is out of range.\n", tag_uint);
		return EXIT_FAILURE;
	}

	auto tag = static_cast<ResourceTag>(tag_uint);

	size_t hash_count = 0;
	if (!input_db->get_hash_list_for_resource_tag(tag, &hash_count, nullptr))
	{
		LOGE("Failed to get hashes.\n");
		return EXIT_FAILURE;
	}

	vector<Hash> hashes(hash_count);
	if (!input_db->get_hash_list_for_resource_tag(tag, &hash_count, hashes.data()))
	{
		LOGE("Failed to get shader module hashes.\n");
		return EXIT_FAILURE;
	}

	StateReplayer replayer;
	ListReplayer list_replayer;
	list_replayer.selected_tag = tag;
	if (log_connectivity && !replayer_create_info_fill(tag, replayer, list_replayer, input_db.get()))
	{
		LOGE("Failed to fill create infos for list_replayer.\n");
		return EXIT_FAILURE;
	}

	uint64_t compressed_total_size = 0;
	uint64_t uncompressed_total_size = 0;
	for (auto hash : hashes)
	{
		if (log_connectivity)
		{
			printf("%016" PRIx64 " : ", hash);
			print_connectivity(hash, list_replayer);
			printf(";\n");
		}

		if (log_size)
		{
			size_t compressed_blob_size = 0;
			size_t uncompressed_blob_size = 0;
			if (!input_db->read_entry(tag, hash, &compressed_blob_size, nullptr, PAYLOAD_READ_RAW_FOSSILIZE_DB_BIT) ||
			    !input_db->read_entry(tag, hash, &uncompressed_blob_size, nullptr, 0))
			{
				LOGE("Failed to query blob size.\n");
				return EXIT_FAILURE;
			}
			compressed_total_size += compressed_blob_size;
			uncompressed_total_size += uncompressed_blob_size;
			printf("%016" PRIx64 " %u compressed bytes, %u uncompressed bytes\n", hash,
			       unsigned(compressed_blob_size), unsigned(uncompressed_blob_size));
		}
		else if (!log_connectivity)
			printf("%016" PRIx64 "\n", hash);
	}

	if (log_size)
	{
		printf("Total size (compressed): %" PRIu64 " bytes.\n", compressed_total_size);
		printf("Total size (uncompressed): %" PRIu64 " bytes.\n", uncompressed_total_size);
	}
}<|MERGE_RESOLUTION|>--- conflicted
+++ resolved
@@ -26,7 +26,7 @@
 #include "layer/utils.hpp"
 #include <memory>
 #include <vector>
-#include <unordered_map>
+#include <unordered_set>
 
 using namespace Fossilize;
 using namespace std;
@@ -103,8 +103,7 @@
 		if (selected_tag != RESOURCE_DESCRIPTOR_SET_LAYOUT)
 			return true;
 		
-		saved_hashes_map.insert({ hash, saved_hashes_type() });
-		auto &dependencies = saved_hashes_map[hash];
+		auto saved_hash_iter = saved_hashes_map.insert({ hash, saved_hashes_type() }).first;
 		
 		for (uint32_t binding = 0; binding < create_info->bindingCount; binding++)
 		{
@@ -113,7 +112,7 @@
 			{
 				for (uint32_t i = 0; i < bind.descriptorCount; i++)
 					if (bind.pImmutableSamplers[i] != VK_NULL_HANDLE)
-						dependencies.push_back({ RESOURCE_SAMPLER, (Hash)bind.pImmutableSamplers[i] });
+						saved_hash_iter->second.push_back({ RESOURCE_SAMPLER, (Hash)bind.pImmutableSamplers[i] });
 			}
 		}
 
@@ -126,11 +125,10 @@
 		if (selected_tag != RESOURCE_PIPELINE_LAYOUT)
 			return true;
 		
-		saved_hashes_map.insert({ hash, saved_hashes_type() });
-		auto &dependencies = saved_hashes_map[hash];
+		auto saved_hash_iter = saved_hashes_map.insert({ hash, saved_hashes_type() }).first;
 		
 		for (uint32_t layout = 0; layout < create_info->setLayoutCount; layout++)
-			dependencies.push_back({ RESOURCE_DESCRIPTOR_SET_LAYOUT, (Hash)create_info->pSetLayouts[layout] });
+			saved_hash_iter->second.push_back({ RESOURCE_DESCRIPTOR_SET_LAYOUT, (Hash)create_info->pSetLayouts[layout] });
 
 		return true;
 	}
@@ -159,11 +157,10 @@
 		if (selected_tag != RESOURCE_COMPUTE_PIPELINE)
 			return true;
 		
-		saved_hashes_map.insert({ hash, saved_hashes_type() });
-		auto &dependencies = saved_hashes_map[hash];
-
-		dependencies.push_back({ RESOURCE_PIPELINE_LAYOUT, (Hash)create_info->layout });
-		dependencies.push_back({ RESOURCE_SHADER_MODULE, (Hash)create_info->stage.module });
+		auto saved_hash_iter = saved_hashes_map.insert({ hash, saved_hashes_type() }).first;
+
+		saved_hash_iter->second.push_back({ RESOURCE_PIPELINE_LAYOUT, (Hash)create_info->layout });
+		saved_hash_iter->second.push_back({ RESOURCE_SHADER_MODULE, (Hash)create_info->stage.module });
 
 		return true;
 	}
@@ -174,20 +171,13 @@
 		if (selected_tag != RESOURCE_GRAPHICS_PIPELINE)
 			return true;
 
-		saved_hashes_map.insert({ hash, saved_hashes_type() });
-		auto &dependencies = saved_hashes_map[hash];
+		auto saved_hash_iter = saved_hashes_map.insert({ hash, saved_hashes_type() }).first;
 
 		for (uint32_t i = 0; i < create_info->stageCount; i++)
-<<<<<<< HEAD
-		{
-			dependencies.push_back({ RESOURCE_SHADER_MODULE, (Hash)create_info->pStages[i].module });
-		}
-=======
 			saved_hash_iter->second.push_back({ RESOURCE_SHADER_MODULE, (Hash)create_info->pStages[i].module });
->>>>>>> 2127a3b1
-
-		dependencies.push_back({ RESOURCE_PIPELINE_LAYOUT, (Hash)create_info->layout });
-		dependencies.push_back({ RESOURCE_RENDER_PASS, (Hash)create_info->renderPass });
+
+		saved_hash_iter->second.push_back({ RESOURCE_PIPELINE_LAYOUT, (Hash)create_info->layout });
+		saved_hash_iter->second.push_back({ RESOURCE_RENDER_PASS, (Hash)create_info->renderPass });
 
 		auto* library_info =
 			find_pnext<VkPipelineLibraryCreateInfoKHR>(VK_STRUCTURE_TYPE_PIPELINE_LIBRARY_CREATE_INFO_KHR,
@@ -195,14 +185,7 @@
 
 		if (library_info)
 			for (uint32_t i = 0; i < library_info->libraryCount; i++)
-<<<<<<< HEAD
-			{
-				dependencies.push_back({ RESOURCE_GRAPHICS_PIPELINE, (Hash)library_info->pLibraries[i] });
-			}
-		}
-=======
 				saved_hash_iter->second.push_back({ RESOURCE_GRAPHICS_PIPELINE, (Hash)library_info->pLibraries[i] });
->>>>>>> 2127a3b1
 
 		return true;
 	}
@@ -213,29 +196,15 @@
 		if (selected_tag != RESOURCE_RAYTRACING_PIPELINE)
 			return true;
 
-		saved_hashes_map.insert({ hash, saved_hashes_type() });
-		auto &dependencies = saved_hashes_map[hash];
-
-		dependencies.push_back({ RESOURCE_PIPELINE_LAYOUT, (Hash)create_info->layout });
+		auto saved_hash_iter = saved_hashes_map.insert({ hash, saved_hashes_type() }).first;
+
+		saved_hash_iter->second.push_back({ RESOURCE_PIPELINE_LAYOUT, (Hash)create_info->layout });
 		for (uint32_t stage = 0; stage < create_info->stageCount; stage++)
-<<<<<<< HEAD
-		{
-			dependencies.push_back({ RESOURCE_SHADER_MODULE, (Hash)create_info->pStages[stage].module });
-		}
-=======
 			saved_hash_iter->second.push_back({ RESOURCE_SHADER_MODULE, (Hash)create_info->pStages[stage].module });
->>>>>>> 2127a3b1
 
 		if (create_info->pLibraryInfo)
 			for (uint32_t i = 0; i < create_info->pLibraryInfo->libraryCount; i++)
-<<<<<<< HEAD
-			{
-				dependencies.push_back({ RESOURCE_RAYTRACING_PIPELINE, (Hash)create_info->pLibraryInfo->pLibraries[i] });
-			}
-		}
-=======
 				saved_hash_iter->second.push_back({ RESOURCE_RAYTRACING_PIPELINE, (Hash)create_info->pLibraryInfo->pLibraries[i] });
->>>>>>> 2127a3b1
 
 		return true;
 	}
@@ -379,10 +348,25 @@
 
 	uint64_t compressed_total_size = 0;
 	uint64_t uncompressed_total_size = 0;
+	vector<uint8_t> state_db;
 	for (auto hash : hashes)
 	{
 		if (log_connectivity)
 		{
+			size_t state_db_size;
+			if (!input_db->read_entry(tag, hash, &state_db_size, nullptr, 0))
+			{
+				LOGE("Failed to query blob size.\n");
+				return EXIT_FAILURE;
+			}
+
+			state_db.resize(state_db_size);
+			if (!input_db->read_entry(tag, hash, &state_db_size, state_db.data(), 0))
+			{
+				LOGE("Failed to load blob from cache.\n");
+				return EXIT_FAILURE;
+			}
+
 			printf("%016" PRIx64 " : ", hash);
 			print_connectivity(hash, list_replayer);
 			printf(";\n");
