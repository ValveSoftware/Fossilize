--- conflicted
+++ resolved
@@ -26,16 +26,11 @@
 #include "layer/utils.hpp"
 #include <memory>
 #include <vector>
-<<<<<<< HEAD
-=======
 #include <unordered_map>
->>>>>>> 52b0b6a7
 
 using namespace Fossilize;
 using namespace std;
 
-<<<<<<< HEAD
-=======
 static const ResourceTag playback_order[] = {
 	RESOURCE_SAMPLER,
 	RESOURCE_DESCRIPTOR_SET_LAYOUT,
@@ -59,15 +54,11 @@
 	"raytracingPipeline"
 };
 
->>>>>>> 52b0b6a7
 static void print_help()
 {
 	LOGI("Usage: fossilize-list\n"
 	     "\t<database path>\n"
 	     "\t[--tag index]\n"
-<<<<<<< HEAD
-	     "\t[--size]\n");
-=======
 	     "\t[--size]\n"
 		 "\t[--connectivity]\n");
 }
@@ -286,7 +277,6 @@
 		for (auto par : saved_hashes_map->second)
 			printf("%s(%d):%016" PRIx64 ", ", tag_names[par.first], par.first, par.second);
 	printf("\n");
->>>>>>> 52b0b6a7
 }
 
 int main(int argc, char **argv)
@@ -295,10 +285,12 @@
 	string db_path;
 	unsigned tag_uint = 0;
 	bool log_size = false;
+	bool log_connectivity = false;
 	cbs.default_handler = [&](const char *path) { db_path = path; };
 	cbs.add("--help", [&](CLIParser &parser) { print_help(); parser.end(); });
 	cbs.add("--tag", [&](CLIParser &parser) { tag_uint = parser.next_uint(); });
 	cbs.add("--size", [&](CLIParser &) { log_size = true; });
+	cbs.add("--connectivity", [&](CLIParser&) { log_connectivity = true; });
 	cbs.error_handler = [] { print_help(); };
 	CLIParser parser(std::move(cbs), argc - 1, argv + 1);
 
@@ -342,8 +334,6 @@
 		return EXIT_FAILURE;
 	}
 
-<<<<<<< HEAD
-=======
 	StateReplayer replayer;
 	ListReplayer list_replayer;
 	list_replayer.selected_tag = tag;
@@ -353,20 +343,16 @@
 		return EXIT_FAILURE;
 	}
 
->>>>>>> 52b0b6a7
 	uint64_t compressed_total_size = 0;
 	uint64_t uncompressed_total_size = 0;
 	for (auto hash : hashes)
 	{
-<<<<<<< HEAD
-=======
 		if (log_connectivity)
 		{
 			printf("%016" PRIx64 " : ", hash);
 			print_connectivity(hash, list_replayer);
 		}
 
->>>>>>> 52b0b6a7
 		if (log_size)
 		{
 			size_t compressed_blob_size = 0;
@@ -382,7 +368,7 @@
 			printf("%016" PRIx64 " %u compressed bytes, %u uncompressed bytes\n", hash,
 			       unsigned(compressed_blob_size), unsigned(uncompressed_blob_size));
 		}
-		else
+		else if (!log_connectivity)
 			printf("%016" PRIx64 "\n", hash);
 	}
 
